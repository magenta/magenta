--- conflicted
+++ resolved
@@ -26,8 +26,8 @@
     name = "melodies_lib",
     srcs = ["lib/melodies_lib.py"],
     deps = [
-        ":music_py_pb2",
         ":sequence_example_lib",
+        "//magenta/protobuf:music_py_pb2",
     ]
 )
 
@@ -39,6 +39,7 @@
         ":melodies_lib",
         ":sequence_example_lib",
         "@protobuf//:protobuf_python",
+        # tensorflow dep
     ],
 )
 
@@ -87,6 +88,45 @@
     ],
 )
 
+py_library(
+    name = "sequence_example_lib",
+    srcs = ["lib/sequence_example_lib.py"],
+    deps = [
+    ],
+)
+
+py_library(
+    name = "sequence_to_melodies",
+    srcs = ["lib/sequence_to_melodies.py"],
+    deps = [
+        ":melodies_lib",
+        "//magenta/protobuf:music_py_pb2",
+        ":note_sequence_io",
+        # tensorflow dep
+    ],
+)
+
+py_test(
+    name = "sequence_to_melodies_test",
+    srcs = ["lib/sequence_to_melodies_test.py"],
+    srcs_version = "PY2AND3",
+    data = [
+        "testdata/notesequences.tfrecord",
+    ],
+    deps = [
+        ":melodies_lib",
+        ":sequence_to_melodies",
+        # tensorflow dep
+    ],
+)
+
+py_library(
+    name = "tf_lib",
+    srcs = ["lib/tf_lib.py"],
+    deps = [
+    ],
+)
+
 py_binary(
     name = "convert_midi_dir_to_note_sequences",
     srcs = ["scripts/convert_midi_dir_to_note_sequences.py"],
@@ -116,68 +156,4 @@
     srcs = ["scripts/download_midiworld_classical.py"],
     deps = [
     ],
-)
-
-py_library(
-    name = "sequence_example_lib",
-    srcs = ["lib/sequence_example_lib.py"],
-    deps = [
-<<<<<<< HEAD
-    ],
-=======
-        "//magenta/protobuf:music_py_pb2",
-    ]
->>>>>>> 1ade0ea3
-)
-
-py_library(
-    name = "sequence_to_melodies",
-    srcs = ["lib/sequence_to_melodies.py"],
-    deps = [
-        ":melodies_lib",
-        "//magenta/protobuf:music_py_pb2",
-        ":note_sequence_io",
-        # tensorflow dep
-    ],
-)
-
-py_test(
-<<<<<<< HEAD
-=======
-    name = "melodies_lib_test",
-    srcs = ["lib/melodies_lib_test.py"],
-    srcs_version = "PY2AND3",
-    deps = [
-        ":melodies_lib",
-        "@protobuf//:protobuf_python",
-        # tensorflow dep
-    ],
-)
-
-py_test(
->>>>>>> 1ade0ea3
-    name = "sequence_to_melodies_test",
-    srcs = ["lib/sequence_to_melodies_test.py"],
-    srcs_version = "PY2AND3",
-    data = [
-        "testdata/notesequences.tfrecord",
-    ],
-    deps = [
-        ":melodies_lib",
-        ":sequence_to_melodies",
-        # tensorflow dep
-    ],
-)
-
-py_library(
-    name = "tf_lib",
-    srcs = ["lib/tf_lib.py"],
-    deps = [
-<<<<<<< HEAD
-=======
-        ":melodies_lib",
-        ":sequence_to_melodies",
-        # tensorflow dep
->>>>>>> 1ade0ea3
-    ],
-)
+)
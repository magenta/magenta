# Copyright 2016 Google Inc. All Rights Reserved.
#
# Licensed under the Apache License, Version 2.0 (the "License");
# you may not use this file except in compliance with the License.
# You may obtain a copy of the License at
#
#    http://www.apache.org/licenses/LICENSE-2.0
#
# Unless required by applicable law or agreed to in writing, software
# distributed under the License is distributed on an "AS IS" BASIS,
# WITHOUT WARRANTIES OR CONDITIONS OF ANY KIND, either express or implied.
# See the License for the specific language governing permissions and
# limitations under the License.

# Description:
# Models for using TensorFlow with music and art.

<<<<<<< HEAD
load("@protobuf//:protobuf.bzl", "cc_proto_library")
load("@protobuf//:protobuf.bzl", "py_proto_library")

py_binary(
    name = "melody_rnn_create_dataset",
    srcs = ["shared/melody_rnn_create_dataset.py"],
    deps = [
        "//magenta:sequence_to_melodies",
    ],
)

py_binary(
    name = "melody_rnn_generate",
    srcs = ["shared/melody_rnn_generate.py"],
    deps = [
        "//magenta:melodies_lib",
        "//magenta:midi_io",
    ],
)

py_binary(
    name = "melody_rnn_train",
    srcs = ["shared/melody_rnn_train.py"],
    deps = [
    ],
)

py_binary(
    name = "attention_rnn_create_dataset",
    srcs = ["attention_rnn/attention_rnn_create_dataset.py"],
    deps = [
        ":attention_rnn_encoder_decoder",
        ":melody_rnn_create_dataset",
    ],
)

py_binary(
    name = "attention_rnn_encoder_decoder",
    srcs = ["attention_rnn/attention_rnn_encoder_decoder.py"],
    deps = [
        "//magenta:melodies_lib",
    ],
)

py_binary(
    name = "attention_rnn_generate",
    srcs = ["attention_rnn/attention_rnn_generate.py"],
    deps = [
        ":attention_rnn_encoder_decoder",
        ":attention_rnn_graph",
        ":melody_rnn_generate",
    ],
)

py_binary(
    name = "attention_rnn_graph",
    srcs = ["attention_rnn/attention_rnn_graph.py"],
    deps = [
        "//magenta:sequence_example_lib",
        "//magenta:tf_lib",
    ],
)

py_binary(
    name = "attention_rnn_train",
    srcs = ["attention_rnn/attention_rnn_train.py"],
    deps = [
        ":attention_rnn_encoder_decoder",
        ":attention_rnn_graph",
        ":melody_rnn_train",
    ],
)
=======
licenses(["notice"])  # Apache 2.0
>>>>>>> 1ade0ea3

py_binary(
    name = "basic_rnn_train",
    srcs = ["basic_rnn/basic_rnn_train.py"],
    deps = [
        ":basic_rnn_ops",
        # tensorflow dep
    ],
)

py_binary(
    name = "basic_rnn_generate",
    srcs = ["basic_rnn/basic_rnn_generate.py"],
    deps = [
        ":basic_rnn_ops",
        "//magenta:melodies_lib",
        "//magenta:midi_io",
        "//magenta:sequence_to_melodies",
        # tensorflow dep
    ],
)

py_binary(
    name = "basic_rnn_create_dataset",
    srcs = ["basic_rnn/basic_rnn_create_dataset.py"],
    deps = [
        "//magenta:melodies_lib",
        "//magenta:midi_io",
        "//magenta:sequence_to_melodies",
        # tensorflow dep
    ],
)

py_library(
    name = "basic_rnn_ops",
    srcs = ["basic_rnn/basic_rnn_ops.py"],
    deps = [
        # tensorflow dep
    ],
)

py_test(
    name = "basic_rnn_create_dataset_test",
    srcs = ["basic_rnn/basic_rnn_create_dataset_test.py"],
    srcs_version = "PY2AND3",
    deps = [
        ":basic_rnn_create_dataset",
        "//magenta:melodies_lib",
    ],
)
py_test(
    name = "basic_rnn_train_test",
    srcs = ["basic_rnn/basic_rnn_train_test.py"],
    srcs_version = "PY2AND3",
    tags = ["notap"],
    data = [
        "basic_rnn/testdata/melodies.sample.tfrecord",
    ],
    deps = [
        ":basic_rnn_train",
        # tensorflow dep
    ],
)

py_binary(
    name = "lookback_rnn_create_dataset",
    srcs = ["lookback_rnn/lookback_rnn_create_dataset.py"],
    deps = [
        ":lookback_rnn_encoder_decoder",
        ":melody_rnn_create_dataset",
    ],
)

py_binary(
    name = "lookback_rnn_encoder_decoder",
    srcs = ["lookback_rnn/lookback_rnn_encoder_decoder.py"],
    deps = [
        "//magenta:melodies_lib",
    ],
)

py_binary(
    name = "lookback_rnn_generate",
    srcs = ["lookback_rnn/lookback_rnn_generate.py"],
    deps = [
        ":lookback_rnn_encoder_decoder",
        ":lookback_rnn_graph",
        ":melody_rnn_generate",
    ],
)

py_binary(
    name = "lookback_rnn_graph",
    srcs = ["lookback_rnn/lookback_rnn_graph.py"],
    deps = [
        "//magenta:sequence_example_lib",
        "//magenta:tf_lib",
    ],
)

py_binary(
    name = "lookback_rnn_train",
    srcs = ["lookback_rnn/lookback_rnn_train.py"],
    deps = [
        ":lookback_rnn_encoder_decoder",
        ":lookback_rnn_graph",
        ":melody_rnn_train",
    ],
)<|MERGE_RESOLUTION|>--- conflicted
+++ resolved
@@ -15,33 +15,7 @@
 # Description:
 # Models for using TensorFlow with music and art.
 
-<<<<<<< HEAD
-load("@protobuf//:protobuf.bzl", "cc_proto_library")
-load("@protobuf//:protobuf.bzl", "py_proto_library")
-
-py_binary(
-    name = "melody_rnn_create_dataset",
-    srcs = ["shared/melody_rnn_create_dataset.py"],
-    deps = [
-        "//magenta:sequence_to_melodies",
-    ],
-)
-
-py_binary(
-    name = "melody_rnn_generate",
-    srcs = ["shared/melody_rnn_generate.py"],
-    deps = [
-        "//magenta:melodies_lib",
-        "//magenta:midi_io",
-    ],
-)
-
-py_binary(
-    name = "melody_rnn_train",
-    srcs = ["shared/melody_rnn_train.py"],
-    deps = [
-    ],
-)
+licenses(["notice"])  # Apache 2.0
 
 py_binary(
     name = "attention_rnn_create_dataset",
@@ -49,6 +23,7 @@
     deps = [
         ":attention_rnn_encoder_decoder",
         ":melody_rnn_create_dataset",
+        # tensorflow dep
     ],
 )
 
@@ -67,6 +42,7 @@
         ":attention_rnn_encoder_decoder",
         ":attention_rnn_graph",
         ":melody_rnn_generate",
+        # tensorflow dep
     ],
 )
 
@@ -76,6 +52,7 @@
     deps = [
         "//magenta:sequence_example_lib",
         "//magenta:tf_lib",
+        # tensorflow dep
     ],
 )
 
@@ -86,29 +63,6 @@
         ":attention_rnn_encoder_decoder",
         ":attention_rnn_graph",
         ":melody_rnn_train",
-    ],
-)
-=======
-licenses(["notice"])  # Apache 2.0
->>>>>>> 1ade0ea3
-
-py_binary(
-    name = "basic_rnn_train",
-    srcs = ["basic_rnn/basic_rnn_train.py"],
-    deps = [
-        ":basic_rnn_ops",
-        # tensorflow dep
-    ],
-)
-
-py_binary(
-    name = "basic_rnn_generate",
-    srcs = ["basic_rnn/basic_rnn_generate.py"],
-    deps = [
-        ":basic_rnn_ops",
-        "//magenta:melodies_lib",
-        "//magenta:midi_io",
-        "//magenta:sequence_to_melodies",
         # tensorflow dep
     ],
 )
@@ -117,40 +71,48 @@
     name = "basic_rnn_create_dataset",
     srcs = ["basic_rnn/basic_rnn_create_dataset.py"],
     deps = [
-        "//magenta:melodies_lib",
-        "//magenta:midi_io",
-        "//magenta:sequence_to_melodies",
+        ":basic_rnn_encoder_decoder",
+        ":melody_rnn_create_dataset",
         # tensorflow dep
     ],
 )
 
-py_library(
-    name = "basic_rnn_ops",
-    srcs = ["basic_rnn/basic_rnn_ops.py"],
+py_binary(
+    name = "basic_rnn_encoder_decoder",
+    srcs = ["basic_rnn/basic_rnn_encoder_decoder.py"],
     deps = [
+        "//magenta:melodies_lib",
+    ],
+)
+
+py_binary(
+    name = "basic_rnn_generate",
+    srcs = ["basic_rnn/basic_rnn_generate.py"],
+    deps = [
+        ":basic_rnn_encoder_decoder",
+        ":basic_rnn_graph",
+        ":melody_rnn_generate",
         # tensorflow dep
     ],
 )
 
-py_test(
-    name = "basic_rnn_create_dataset_test",
-    srcs = ["basic_rnn/basic_rnn_create_dataset_test.py"],
-    srcs_version = "PY2AND3",
+py_binary(
+    name = "basic_rnn_graph",
+    srcs = ["basic_rnn/basic_rnn_graph.py"],
     deps = [
-        ":basic_rnn_create_dataset",
-        "//magenta:melodies_lib",
+        "//magenta:sequence_example_lib",
+        "//magenta:tf_lib",
+        # tensorflow dep
     ],
 )
-py_test(
-    name = "basic_rnn_train_test",
-    srcs = ["basic_rnn/basic_rnn_train_test.py"],
-    srcs_version = "PY2AND3",
-    tags = ["notap"],
-    data = [
-        "basic_rnn/testdata/melodies.sample.tfrecord",
-    ],
+
+py_binary(
+    name = "basic_rnn_train",
+    srcs = ["basic_rnn/basic_rnn_train.py"],
     deps = [
-        ":basic_rnn_train",
+        ":basic_rnn_encoder_decoder",
+        ":basic_rnn_graph",
+        ":melody_rnn_train",
         # tensorflow dep
     ],
 )
@@ -161,6 +123,7 @@
     deps = [
         ":lookback_rnn_encoder_decoder",
         ":melody_rnn_create_dataset",
+        # tensorflow dep
     ],
 )
 
@@ -179,6 +142,7 @@
         ":lookback_rnn_encoder_decoder",
         ":lookback_rnn_graph",
         ":melody_rnn_generate",
+        # tensorflow dep
     ],
 )
 
@@ -188,6 +152,7 @@
     deps = [
         "//magenta:sequence_example_lib",
         "//magenta:tf_lib",
+        # tensorflow dep
     ],
 )
 
@@ -198,5 +163,33 @@
         ":lookback_rnn_encoder_decoder",
         ":lookback_rnn_graph",
         ":melody_rnn_train",
+        # tensorflow dep
     ],
-)+)
+
+py_binary(
+    name = "melody_rnn_create_dataset",
+    srcs = ["shared/melody_rnn_create_dataset.py"],
+    deps = [
+        "//magenta:sequence_to_melodies",
+        # tensorflow dep
+    ],
+)
+
+py_binary(
+    name = "melody_rnn_generate",
+    srcs = ["shared/melody_rnn_generate.py"],
+    deps = [
+        "//magenta:melodies_lib",
+        "//magenta:midi_io",
+        # tensorflow dep
+    ],
+)
+
+py_binary(
+    name = "melody_rnn_train",
+    srcs = ["shared/melody_rnn_train.py"],
+    deps = [
+        # tensorflow dep
+    ],
+)

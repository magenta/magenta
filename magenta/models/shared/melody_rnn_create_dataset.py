# Copyright 2016 Google Inc. All Rights Reserved.
#
# Licensed under the Apache License, Version 2.0 (the "License");
# you may not use this file except in compliance with the License.
# You may obtain a copy of the License at
#
#    http://www.apache.org/licenses/LICENSE-2.0
#
# Unless required by applicable law or agreed to in writing, software
# distributed under the License is distributed on an "AS IS" BASIS,
# WITHOUT WARRANTIES OR CONDITIONS OF ANY KIND, either express or implied.
# See the License for the specific language governing permissions and
# limitations under the License.
"""Create a dataset of SequenceExamples from NoteSequence protos.

This script will extract melodies from NoteSequence protos and save them to
TensorFlow's SequenceExample protos for input to the melody RNN models.
"""

# internal imports
import tensorflow as tf

from magenta.lib import melodies_lib
from magenta.pipelines import dag_pipeline
from magenta.pipelines import pipeline
from magenta.pipelines import pipelines_common
from magenta.protobuf import music_pb2


FLAGS = tf.app.flags.FLAGS
tf.app.flags.DEFINE_string('input', None,
                           'TFRecord to read NoteSequence protos from.')
tf.app.flags.DEFINE_string('output_dir', None,
                           'Directory to write training and eval TFRecord '
                           'files. The TFRecord files are populated with '
                           'SequenceExample protos.')
tf.app.flags.DEFINE_float('eval_ratio', 0.0,
                          'Fraction of input to set aside for eval set. '
                          'Partition is randomly selected.')
tf.app.flags.DEFINE_string('log', 'INFO',
                           'The threshold for what messages will be logged '
                           'DEBUG, INFO, WARN, ERROR, or FATAL.')


class EncoderPipeline(pipeline.Pipeline):
  """A Module that converts monophonic melodies to a model specific encoding."""

  def __init__(self, melody_encoder_decoder):
    """Constructs a EncoderPipeline.

    A melodies_lib.MelodyEncoderDecoder is needed to provide the
    `encode` function.

    Args:
      melody_encoder_decoder: A melodies_lib.MelodyEncoderDecoder object.
    """
    super(EncoderPipeline, self).__init__(
        input_type=melodies_lib.MonophonicMelody,
        output_type=tf.train.SequenceExample)
    self.melody_encoder_decoder = melody_encoder_decoder

  def transform(self, melody):
    encoded = self.melody_encoder_decoder.encode(melody)
    return [encoded]

  def get_stats(self):
    return {}


def get_pipeline(melody_encoder_decoder):
  """Returns the Pipeline instance which creates the RNN dataset.

  Args:
    melody_encoder_decoder: A melodies_lib.MelodyEncoderDecoder object.

  Returns:
    A pipeline.Pipeline instance.
  """
<<<<<<< HEAD

  def __init__(self, melody_encoder_decoder, eval_ratio):
    self.training_set_name = 'training_melodies'
    self.eval_set_name = 'eval_melodies'
    super(MelodyRNNPipeline, self).__init__(
        input_type=music_pb2.NoteSequence,
        output_type={self.training_set_name: tf.train.SequenceExample,
                     self.eval_set_name: tf.train.SequenceExample})
    self.eval_ratio = eval_ratio
    self.quantizer = pipelines_common.Quantizer(steps_per_beat=4)
    self.melody_extractor = pipelines_common.MonophonicMelodyExtractor(
        min_bars=7, min_unique_pitches=5,
        gap_bars=1.0, ignore_polyphonic_notes=False)
    self.encoder_unit = EncoderPipeline(melody_encoder_decoder)
    self.stats_dict = {}

  def transform(self, note_sequence):
    intermediate_objects = self.quantizer.transform(note_sequence)
    intermediate_objects = map_and_flatten(intermediate_objects,
                                           self.melody_extractor.transform)
    outputs = map_and_flatten(intermediate_objects, self.encoder_unit.transform)
    train_set, eval_set = random_partition(outputs, self.eval_ratio)

    return {self.training_set_name: train_set, self.eval_set_name: eval_set}

  def get_stats(self):
    return {}


def run_from_flags(melody_encoder_decoder):
  tf.logging.set_verbosity(FLAGS.log)
  pipeline_instance = MelodyRNNPipeline(
      melody_encoder_decoder, FLAGS.eval_ratio)
=======
  quantizer = pipelines_common.Quantizer(steps_per_beat=4)
  melody_extractor = pipelines_common.MonophonicMelodyExtractor(
      min_bars=7, min_unique_pitches=5,
      gap_bars=1.0, ignore_polyphonic_notes=False)
  encoder_pipeline = EncoderPipeline(melody_encoder_decoder)
  partitioner = pipelines_common.RandomPartition(
      tf.train.SequenceExample,
      ['eval_melodies', 'training_melodies'],
      [FLAGS.eval_ratio])

  dag = {quantizer: dag_pipeline.Input(music_pb2.NoteSequence),
         melody_extractor: quantizer,
         encoder_pipeline: melody_extractor,
         partitioner: encoder_pipeline,
         dag_pipeline.Output(): partitioner}
  return dag_pipeline.DAGPipeline(dag)


def run_from_flags(pipeline_instance):
  tf.logging.set_verbosity(tf.logging.INFO)
>>>>>>> f252f4d1
  pipeline.run_pipeline_serial(
      pipeline_instance,
      pipeline.tf_record_iterator(FLAGS.input, pipeline_instance.input_type),
      FLAGS.output_dir)<|MERGE_RESOLUTION|>--- conflicted
+++ resolved
@@ -37,9 +37,6 @@
 tf.app.flags.DEFINE_float('eval_ratio', 0.0,
                           'Fraction of input to set aside for eval set. '
                           'Partition is randomly selected.')
-tf.app.flags.DEFINE_string('log', 'INFO',
-                           'The threshold for what messages will be logged '
-                           'DEBUG, INFO, WARN, ERROR, or FATAL.')
 
 
 class EncoderPipeline(pipeline.Pipeline):
@@ -76,41 +73,6 @@
   Returns:
     A pipeline.Pipeline instance.
   """
-<<<<<<< HEAD
-
-  def __init__(self, melody_encoder_decoder, eval_ratio):
-    self.training_set_name = 'training_melodies'
-    self.eval_set_name = 'eval_melodies'
-    super(MelodyRNNPipeline, self).__init__(
-        input_type=music_pb2.NoteSequence,
-        output_type={self.training_set_name: tf.train.SequenceExample,
-                     self.eval_set_name: tf.train.SequenceExample})
-    self.eval_ratio = eval_ratio
-    self.quantizer = pipelines_common.Quantizer(steps_per_beat=4)
-    self.melody_extractor = pipelines_common.MonophonicMelodyExtractor(
-        min_bars=7, min_unique_pitches=5,
-        gap_bars=1.0, ignore_polyphonic_notes=False)
-    self.encoder_unit = EncoderPipeline(melody_encoder_decoder)
-    self.stats_dict = {}
-
-  def transform(self, note_sequence):
-    intermediate_objects = self.quantizer.transform(note_sequence)
-    intermediate_objects = map_and_flatten(intermediate_objects,
-                                           self.melody_extractor.transform)
-    outputs = map_and_flatten(intermediate_objects, self.encoder_unit.transform)
-    train_set, eval_set = random_partition(outputs, self.eval_ratio)
-
-    return {self.training_set_name: train_set, self.eval_set_name: eval_set}
-
-  def get_stats(self):
-    return {}
-
-
-def run_from_flags(melody_encoder_decoder):
-  tf.logging.set_verbosity(FLAGS.log)
-  pipeline_instance = MelodyRNNPipeline(
-      melody_encoder_decoder, FLAGS.eval_ratio)
-=======
   quantizer = pipelines_common.Quantizer(steps_per_beat=4)
   melody_extractor = pipelines_common.MonophonicMelodyExtractor(
       min_bars=7, min_unique_pitches=5,
@@ -131,7 +93,6 @@
 
 def run_from_flags(pipeline_instance):
   tf.logging.set_verbosity(tf.logging.INFO)
->>>>>>> f252f4d1
   pipeline.run_pipeline_serial(
       pipeline_instance,
       pipeline.tf_record_iterator(FLAGS.input, pipeline_instance.input_type),

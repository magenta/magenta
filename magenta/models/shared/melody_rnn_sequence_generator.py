# Copyright 2016 Google Inc. All Rights Reserved.
#
# Licensed under the Apache License, Version 2.0 (the "License");
# you may not use this file except in compliance with the License.
# You may obtain a copy of the License at
#
#    http://www.apache.org/licenses/LICENSE-2.0
#
# Unless required by applicable law or agreed to in writing, software
# distributed under the License is distributed on an "AS IS" BASIS,
# WITHOUT WARRANTIES OR CONDITIONS OF ANY KIND, either express or implied.
# See the License for the specific language governing permissions and
# limitations under the License.
"""Shared Melody RNN generation code as a SequenceGenerator interface."""

import copy
import random

# internal imports
from six.moves import range  # pylint: disable=redefined-builtin

import tensorflow as tf
import magenta


class MelodyRnnSequenceGeneratorException(Exception):
  pass


class MelodyRnnSequenceGenerator(magenta.music.BaseSequenceGenerator):
  """Shared Melody RNN generation code as a SequenceGenerator interface."""

  def __init__(self, details, checkpoint, bundle, melody_encoder_decoder,
               build_graph, steps_per_quarter, hparams):
    """Creates a MelodyRnnSequenceGenerator.

    Args:
      details: A generator_pb2.GeneratorDetails for this generator.
      checkpoint: Where to search for the most recent model checkpoint.
      bundle: A generator_pb2.GeneratorBundle object that includes both the
          model checkpoint and metagraph.
      melody_encoder_decoder: A magenta.music.MelodyEncoderDecoder object
          specific to your model.
      build_graph: A function that when called, returns the tf.Graph object for
          your model. The function will be passed the parameters:
          (mode, hparams_string, input_size, num_classes, sequence_example_file)
          For an example usage, see models/basic_rnn/basic_rnn_graph.py.
      steps_per_quarter: What precision to use when quantizing the melody. How
          many steps per quarter note.
      hparams: A dict of hparams.
    """
    super(MelodyRnnSequenceGenerator, self).__init__(
        details, checkpoint, bundle)
    self._melody_encoder_decoder = melody_encoder_decoder
    self._build_graph = build_graph
    self._session = None
    self._steps_per_quarter = steps_per_quarter

    # Start with some defaults
    self._hparams = {
        'temperature': 1.0,
    }
    # Update with whatever was supplied.
    self._hparams.update(hparams)
    self._hparams['dropout_keep_prob'] = 1.0
    self._hparams['batch_size'] = 1

  def _initialize_with_checkpoint(self, checkpoint_file):
    graph = self._build_graph('generate',
                              repr(self._hparams),
                              self._melody_encoder_decoder)
    with graph.as_default():
      saver = tf.train.Saver()
      self._session = tf.Session()
      tf.logging.info('Checkpoint used: %s', checkpoint_file)
      saver.restore(self._session, checkpoint_file)

  def _initialize_with_checkpoint_and_metagraph(self, checkpoint_filename,
                                                metagraph_filename):
    with tf.Graph().as_default():
      self._session = tf.Session()
      new_saver = tf.train.import_meta_graph(metagraph_filename)
      new_saver.restore(self._session, checkpoint_filename)

  def _write_checkpoint_with_metagraph(self, checkpoint_filename):
    with self._session.graph.as_default():
      saver = tf.train.Saver(sharded=False)
      saver.save(self._session, checkpoint_filename, meta_graph_suffix='meta',
                 write_meta_graph=True)

  def _close(self):
    self._session.close()
    self._session = None

  def _seconds_to_steps(self, seconds, qpm):
    """Converts seconds to steps.

    Uses the generator's steps_per_quarter setting and the specified qpm.

    Args:
      seconds: number of seconds.
      qpm: current qpm.

    Returns:
      Number of steps the seconds represent.
    """

    return int(seconds * (qpm / 60.0) * self._steps_per_quarter)

  def _generate(self, input_sequence, generator_options):
    if len(generator_options.generate_sections) != 1:
      raise magenta.music.SequenceGeneratorException(
          'This model supports only 1 generate_sections message, but got %s' %
          len(generator_options.generate_sections))

    generate_section = generator_options.generate_sections[0]
    primer_sequence = input_sequence

    notes_by_end_time = sorted(primer_sequence.notes, key=lambda n: n.end_time)
    last_end_time = notes_by_end_time[-1].end_time if notes_by_end_time else 0
    if last_end_time > generate_section.start_time_seconds:
      raise magenta.music.SequenceGeneratorException(
          'Got GenerateSection request for section that is before the end of '
          'the NoteSequence. This model can only extend sequences. '
          'Requested start time: %s, Final note end time: %s' %
          (generate_section.start_time_seconds, notes_by_end_time[-1].end_time))

    # Quantize the priming sequence.
    quantized_sequence = magenta.music.QuantizedSequence()
    quantized_sequence.from_note_sequence(
        primer_sequence, self._steps_per_quarter)
    # Setting gap_bars to infinite ensures that the entire input will be used.
    extracted_melodies, _ = magenta.music.extract_melodies(
        quantized_sequence, min_bars=0, min_unique_pitches=1,
        gap_bars=float('inf'), ignore_polyphonic_notes=True)
    assert len(extracted_melodies) <= 1

    qpm = (primer_sequence.tempos[0].qpm
           if primer_sequence and primer_sequence.tempos
           else magenta.music.DEFAULT_QUARTERS_PER_MINUTE)
    start_step = self._seconds_to_steps(
        generate_section.start_time_seconds, qpm)
    end_step = self._seconds_to_steps(generate_section.end_time_seconds, qpm)

    if extracted_melodies and extracted_melodies[0]:
      melody = extracted_melodies[0]
    else:
      tf.logging.warn('No melodies were extracted from the priming sequence. '
                      'Melodies will be generated from scratch.')
      melody = magenta.music.Melody([
          random.randint(self._melody_encoder_decoder.min_note,
                         self._melody_encoder_decoder.max_note)])
      start_step += 1

    # Ensure that the melody extends up to the step we want to start generating.
    melody.set_length(start_step)

    generated_melody = self.generate_melody(end_step, melody)
    generated_sequence = generated_melody.to_sequence(qpm=qpm)
    assert generated_sequence.total_time <= generate_section.end_time_seconds
<<<<<<< HEAD
    return generated_melody.to_sequence(qpm=qpm)
=======
    return generated_sequence
>>>>>>> 9ee3493b

  def generate_melody(self, num_steps, primer_melody):
    """Generate a melody from a primer melody.

    Args:
      num_steps: An integer number of steps to generate. This is the total
          number of steps to generate, including the primer melody.
      primer_melody: The primer melody, a Melody object.

    Returns:
      The generated Melody object (which begins with the provided primer
          melody).

    Raises:
      MelodyRnnSequenceGeneratorException: If the primer melody has zero
          length or is not shorter than num_steps.
    """
    if not primer_melody:
      raise MelodyRnnSequenceGeneratorException(
          'primer melody must have non-zero length')
    if len(primer_melody) >= num_steps:
      raise MelodyRnnSequenceGeneratorException(
          'primer melody must be shorter than num_steps')

    melody = copy.deepcopy(primer_melody)

    transpose_amount = melody.squash(
        self._melody_encoder_decoder.min_note,
        self._melody_encoder_decoder.max_note,
        self._melody_encoder_decoder.transpose_to_key)

    inputs = self._session.graph.get_collection('inputs')[0]
    initial_state = self._session.graph.get_collection('initial_state')[0]
    final_state = self._session.graph.get_collection('final_state')[0]
    softmax = self._session.graph.get_collection('softmax')[0]

    final_state_ = None
    for i in range(num_steps - (len(melody) + melody.start_step)):
      if i == 0:
        inputs_ = self._melody_encoder_decoder.get_inputs_batch(
            [melody], full_length=True)
        initial_state_ = self._session.run(initial_state)
      else:
        inputs_ = self._melody_encoder_decoder.get_inputs_batch([melody])
        initial_state_ = final_state_

      feed_dict = {inputs: inputs_, initial_state: initial_state_}
      final_state_, softmax_ = self._session.run(
          [final_state, softmax], feed_dict)
      self._melody_encoder_decoder.extend_event_sequences([melody], softmax_)

    melody.transpose(-transpose_amount)

    return melody<|MERGE_RESOLUTION|>--- conflicted
+++ resolved
@@ -158,11 +158,7 @@
     generated_melody = self.generate_melody(end_step, melody)
     generated_sequence = generated_melody.to_sequence(qpm=qpm)
     assert generated_sequence.total_time <= generate_section.end_time_seconds
-<<<<<<< HEAD
-    return generated_melody.to_sequence(qpm=qpm)
-=======
     return generated_sequence
->>>>>>> 9ee3493b
 
   def generate_melody(self, num_steps, primer_melody):
     """Generate a melody from a primer melody.

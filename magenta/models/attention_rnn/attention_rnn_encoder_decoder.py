# Copyright 2016 Google Inc. All Rights Reserved.
#
# Licensed under the Apache License, Version 2.0 (the "License");
# you may not use this file except in compliance with the License.
# You may obtain a copy of the License at
#
#    http://www.apache.org/licenses/LICENSE-2.0
#
# Unless required by applicable law or agreed to in writing, software
# distributed under the License is distributed on an "AS IS" BASIS,
# WITHOUT WARRANTIES OR CONDITIONS OF ANY KIND, either express or implied.
# See the License for the specific language governing permissions and
# limitations under the License.
"""A MelodyEncoderDecoder specific to the attention RNN model."""

import collections

# internal imports
from magenta.lib import melodies_lib

NUM_SPECIAL_EVENTS = melodies_lib.NUM_SPECIAL_EVENTS
NOTE_OFF = melodies_lib.NOTE_OFF
NO_EVENT = melodies_lib.NO_EVENT
MIN_MIDI_PITCH = melodies_lib.MIN_MIDI_PITCH
NOTES_PER_OCTAVE = melodies_lib.NOTES_PER_OCTAVE
STEPS_PER_BAR = 16  # This code assumes the melodies have 16 steps per bar.

MIN_NOTE = 48  # Inclusive
MAX_NOTE = 84  # Exclusive
TRANSPOSE_TO_KEY = 0  # C Major

# The number of special input indices and label values other than the events
# in the note range.
NUM_SPECIAL_INPUTS = 14 + NOTES_PER_OCTAVE * 2
NUM_SPECIAL_CLASSES = 2
NUM_BINARY_TIME_COUNTERS = 7


class MelodyEncoderDecoder(melodies_lib.MelodyEncoderDecoder):
  """A MelodyEncoderDecoder specific to the attention RNN model.

  Attributes:
    note_range: The number of different note pitches used by this model.
  """

  def __init__(self):
    """Initializes the MelodyEncoderDecoder."""
    super(MelodyEncoderDecoder, self).__init__(MIN_NOTE, MAX_NOTE,
                                               TRANSPOSE_TO_KEY)
    self.note_range = self.max_note - self.min_note

  @property
  def input_size(self):
    return self.note_range + NUM_SPECIAL_INPUTS

  @property
  def num_classes(self):
    return self.note_range + NUM_SPECIAL_EVENTS + NUM_SPECIAL_CLASSES

  def melody_to_input(self, melody):
    """Returns the input vector for the last event in the melody.

    Returns a self.input_size length list of floats. Assuming MIN_NOTE = 48
    and MAX_NOTE = 84, then self.input_size = 74. Each index represents a
    different input signal to the model.

    Indices [0, 74):
    [0, 36): A note is playing at that pitch [48, 84).
    36: Any note is playing.
    37: Silence is playing.
    38: The current event is the note-on event of the currently playing note.
    39: Whether the melody is currently ascending or descending.
    40: The last event is repeating 1 bar ago.
    41: The last event is repeating 2 bars ago.
    [42, 49): Time keeping toggles.
    49: The next event is the start of a bar.
    [50, 62): The keys the current melody is in.
    [62, 74): The keys the last 3 notes are in.

    Args:
      melody: A melodies_lib.MonophonicMelody object.

    Returns:
      An input vector, an self.input_size length list of floats.
    """
    current_note = None
    is_attack = False
    is_ascending = None
    last_3_notes = collections.deque(maxlen=3)
    for note in melody.events:
      if note == NO_EVENT:
        is_attack = False
      elif note == NOTE_OFF:
        current_note = None
      else:
        is_attack = True
        current_note = note
        if last_3_notes:
          if note > last_3_notes[-1]:
            is_ascending = True
          if note < last_3_notes[-1]:
            is_ascending = False
        if note in last_3_notes:
          last_3_notes.remove(note)
        last_3_notes.append(note)

    input_ = [0.0] * self.input_size
    if current_note:
      # The pitch of current note if a note is playing.
      input_[current_note - self.min_note] = 1.0
      # A note is playing.
      input_[self.note_range] = 1.0
    else:
      # Silence is playing.
      input_[self.note_range + 1] = 1.0

    # The current event is the note-on event of the currently playing note.
    if is_attack:
      input_[self.note_range + 2] = 1.0

    # Whether the melody is currently ascending or descending.
    if is_ascending is not None:
      input_[self.note_range + 3] = 1.0 if is_ascending else -1.0

    # The last event is repeating 1 bar ago.
    if (len(melody) >= STEPS_PER_BAR + 1 and
        melody.events[-1] == melody.events[-(STEPS_PER_BAR + 1)]):
      input_[self.note_range + 4] = 1.0

    # The last event is repeating 2 bars ago.
    if (len(melody) >= 2 * STEPS_PER_BAR + 1 and
        melody.events[-1] == melody.events[-(2 * STEPS_PER_BAR + 1)]):
      input_[self.note_range + 5] = 1.0

<<<<<<< HEAD
    # Binary time counters.
    n = len(melody) - 1
=======
    # Binary time counter giving the metric location of the *next* note.
    n = len(melody)
>>>>>>> 15d73657
    for i in range(NUM_BINARY_TIME_COUNTERS):
      input_[self.note_range + 6 + i] = 1.0 if (n / 2 ** i) % 2 else -1.0

    # The next event is the start of a bar.
    if len(melody) % STEPS_PER_BAR == 0:
      input_[self.note_range + 13] = 1.0

    # The keys the current melody is in.
    key_histogram = melody.get_major_key_histogram()
    max_val = max(key_histogram)
    for i, key_val in enumerate(key_histogram):
      if key_val == max_val:
        input_[self.note_range + 14 + i] = 1.0

    # The keys the last 3 notes are in.
    melody_events_backup = melody.events
    melody.events = list(last_3_notes)
    key_histogram = melody.get_major_key_histogram()
    max_val = max(key_histogram)
    for i, key_val in enumerate(key_histogram):
      if key_val == max_val:
        input_[self.note_range + 14 + NOTES_PER_OCTAVE + i] = 1.0
    melody.events = melody_events_backup

    return input_

  def melody_to_label(self, melody):
    """Returns the label for the last event in the melody.

    Returns an int the range [0, self.num_classes). Assuming MIN_NOTE = 48
    and MAX_NOTE = 84, then self.num_classes = 40.

    Values [0, 40):
    [0, 36): Note-on event for midi pitch [48, 84).
    36: No event.
    37: Note-off event.
    38: Repeat 1 bar ago (takes precedence over above values).
    39: Repeat 2 bars ago (takes precedence over above values).

    Args:
      melody: A melodies_lib.MonophonicMelody object.

    Returns:
      A label, an int.
    """

    # If the last event repeated 2 bars ago.
    if ((len(melody.events) <= 2 * STEPS_PER_BAR and
         melody.events[-1] == NO_EVENT) or
        (len(melody.events) > 2 * STEPS_PER_BAR and
         melody.events[-1] == melody.events[-(2 * STEPS_PER_BAR + 1)])):
      return self.note_range + 3

    # If the last event repeated 1 bar ago.
    if (len(melody.events) > STEPS_PER_BAR and
        melody.events[-1] == melody.events[-(STEPS_PER_BAR + 1)]):
      return self.note_range + 2

    # If last event was a note-off event.
    if melody.events[-1] == NOTE_OFF:
      return self.note_range + 1

    # If last event was a no event.
    if melody.events[-1] == NO_EVENT:
      return self.note_range

    # If last event was a note-on event, the pitch of that note.
    return melody.events[-1] - self.min_note

  def class_index_to_melody_event(self, class_index, melody):
    """Returns the melody event for the given class index.

    This is the reverse process of the self.melody_to_label method.

    Args:
      class_index: An int in the range [0, self.num_classes).
      melody: The melodies_lib.MonophonicMelody events list of the current
          melody.

    Returns:
      A melodies_lib.MonophonicMelody event value.
    """
    # Repeat 1 bar ago.
    if class_index == self.note_range + 3:
      if len(melody) < 2 * STEPS_PER_BAR:
        return NO_EVENT
      return melody.events[-(2 * STEPS_PER_BAR)]

    # Repeat 2 bars ago.
    if class_index == self.note_range + 2:
      if len(melody) < STEPS_PER_BAR:
        return NO_EVENT
      return melody.events[-STEPS_PER_BAR]

    # Note-off event.
    if class_index == self.note_range + 1:
      return NOTE_OFF

    # No event:
    if class_index == self.note_range:
      return NO_EVENT

    # Note-on event for that midi pitch.
    return self.min_note + class_index<|MERGE_RESOLUTION|>--- conflicted
+++ resolved
@@ -132,13 +132,8 @@
         melody.events[-1] == melody.events[-(2 * STEPS_PER_BAR + 1)]):
       input_[self.note_range + 5] = 1.0
 
-<<<<<<< HEAD
-    # Binary time counters.
-    n = len(melody) - 1
-=======
     # Binary time counter giving the metric location of the *next* note.
     n = len(melody)
->>>>>>> 15d73657
     for i in range(NUM_BINARY_TIME_COUNTERS):
       input_[self.note_range + 6 + i] = 1.0 if (n / 2 ** i) % 2 else -1.0
 

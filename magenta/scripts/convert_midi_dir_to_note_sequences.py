--- conflicted
+++ resolved
@@ -89,13 +89,9 @@
                                                sequence.collection_name, 'midi')
     sequence_writer.write(sequence)
     sequences_written += 1
-  tf.logging.info('Converted %d MIDI files in \'%s\'.', sequences_written,
+  tf.logging.info("Converted %d MIDI files in '%s'.", sequences_written,
                   dir_to_convert)
-<<<<<<< HEAD
-  tf.logging.info('Coult not parse %d MIDI files.', sequences_skipped)
-=======
   tf.logging.info('Could not parse %d MIDI files.', sequences_skipped)
->>>>>>> 97e3c706
   for recurse_sub_dir in recurse_sub_dirs:
     sequences_written += convert_directory(
         root_dir, recurse_sub_dir, sequence_writer, recursive)
@@ -122,7 +118,7 @@
       FLAGS.output_file) as sequence_writer:
     sequences_written = convert_directory(FLAGS.midi_dir, '', sequence_writer,
                                           FLAGS.recursive)
-    tf.logging.info('Wrote %d NoteSequence protos to \'%s\'', sequences_written,
+    tf.logging.info("Wrote %d NoteSequence protos to '%s'", sequences_written,
                     FLAGS.output_file)
 
 

# Copyright 2016 Google Inc. All Rights Reserved.
#
# Licensed under the Apache License, Version 2.0 (the "License");
# you may not use this file except in compliance with the License.
# You may obtain a copy of the License at
#
#    http://www.apache.org/licenses/LICENSE-2.0
#
# Unless required by applicable law or agreed to in writing, software
# distributed under the License is distributed on an "AS IS" BASIS,
# WITHOUT WARRANTIES OR CONDITIONS OF ANY KIND, either express or implied.
# See the License for the specific language governing permissions and
# limitations under the License.
"""Tests for sequences_lib."""

import copy

# internal imports
import numpy as np
import tensorflow as tf

from magenta.common import testing_lib as common_testing_lib
from magenta.music import constants
from magenta.music import sequences_lib
from magenta.music import testing_lib
from magenta.protobuf import music_pb2

CHORD_SYMBOL = music_pb2.NoteSequence.TextAnnotation.CHORD_SYMBOL
DEFAULT_FRAMES_PER_SECOND = 16000.0 / 512
MIDI_PITCHES = constants.MAX_MIDI_PITCH - constants.MIN_MIDI_PITCH + 1


class SequencesLibTest(tf.test.TestCase):

  def setUp(self):
    self.maxDiff = None

    self.steps_per_quarter = 4
    self.note_sequence = common_testing_lib.parse_test_proto(
        music_pb2.NoteSequence,
        """
        time_signatures: {
          numerator: 4
          denominator: 4}
        tempos: {
          qpm: 60}""")

  def testTransposeNoteSequence(self):
    sequence = copy.copy(self.note_sequence)
    testing_lib.add_track_to_sequence(
        sequence, 0,
        [(12, 100, 0.01, 10.0), (11, 55, 0.22, 0.50), (40, 45, 2.50, 3.50),
         (55, 120, 4.0, 4.01), (52, 99, 4.75, 5.0)])
    sequence.text_annotations.add(
        time=1, annotation_type=CHORD_SYMBOL, text='N.C.')
    sequence.text_annotations.add(
        time=2, annotation_type=CHORD_SYMBOL, text='E7')
    sequence.key_signatures.add(
        time=0, key=music_pb2.NoteSequence.KeySignature.E,
        mode=music_pb2.NoteSequence.KeySignature.MIXOLYDIAN)

    expected_sequence = copy.copy(self.note_sequence)
    testing_lib.add_track_to_sequence(
        expected_sequence, 0,
        [(13, 100, 0.01, 10.0), (12, 55, 0.22, 0.50), (41, 45, 2.50, 3.50),
         (56, 120, 4.0, 4.01), (53, 99, 4.75, 5.0)])
    expected_sequence.text_annotations.add(
        time=1, annotation_type=CHORD_SYMBOL, text='N.C.')
    expected_sequence.text_annotations.add(
        time=2, annotation_type=CHORD_SYMBOL, text='F7')
    expected_sequence.key_signatures.add(
        time=0, key=music_pb2.NoteSequence.KeySignature.F,
        mode=music_pb2.NoteSequence.KeySignature.MIXOLYDIAN)

    transposed_sequence, delete_count = sequences_lib.transpose_note_sequence(
        sequence, 1)
    self.assertProtoEquals(expected_sequence, transposed_sequence)
    self.assertEquals(delete_count, 0)

  def testTransposeNoteSequenceOutOfRange(self):
    sequence = copy.copy(self.note_sequence)
    testing_lib.add_track_to_sequence(
        sequence, 0,
        [(35, 100, 0.01, 10.0), (36, 55, 0.22, 0.50), (37, 45, 2.50, 3.50),
         (38, 120, 4.0, 4.01), (39, 99, 4.75, 5.0)])

    expected_sequence_1 = copy.copy(self.note_sequence)
    testing_lib.add_track_to_sequence(
        expected_sequence_1, 0,
        [(39, 100, 0.01, 10.0), (40, 55, 0.22, 0.50)])

    expected_sequence_2 = copy.copy(self.note_sequence)
    testing_lib.add_track_to_sequence(
        expected_sequence_2, 0,
        [(30, 120, 4.0, 4.01), (31, 99, 4.75, 5.0)])

    sequence_copy = copy.copy(sequence)
    transposed_sequence, delete_count = sequences_lib.transpose_note_sequence(
        sequence_copy, 4, 30, 40)
    self.assertProtoEquals(expected_sequence_1, transposed_sequence)
    self.assertEqual(delete_count, 3)

    sequence_copy = copy.copy(sequence)
    transposed_sequence, delete_count = sequences_lib.transpose_note_sequence(
        sequence_copy, -8, 30, 40)
    self.assertProtoEquals(expected_sequence_2, transposed_sequence)
    self.assertEqual(delete_count, 3)

  def testClampTranspose(self):
    clamped = sequences_lib._clamp_transpose(
        5, 20, 60, 10, 70)
    self.assertEquals(clamped, 5)

    clamped = sequences_lib._clamp_transpose(
        15, 20, 60, 10, 65)
    self.assertEquals(clamped, 5)

    clamped = sequences_lib._clamp_transpose(
        -16, 20, 60, 10, 70)
    self.assertEquals(clamped, -10)

  def testAugmentNoteSequenceDeleteFalse(self):
    sequence = copy.copy(self.note_sequence)
    testing_lib.add_track_to_sequence(
        sequence, 0, [(12, 100, 0.01, 10.0), (13, 55, 0.22, 0.50),
                      (40, 45, 2.50, 3.50), (55, 120, 4.0, 4.01),
                      (52, 99, 4.75, 5.0)])

    augmented_sequence = sequences_lib.augment_note_sequence(
        sequence,
        min_stretch_factor=2,
        max_stretch_factor=2,
        min_transpose=-15,
        max_transpose=-10,
        min_allowed_pitch=10,
        max_allowed_pitch=127,
        delete_out_of_range_notes=False)

    expected_sequence = copy.copy(self.note_sequence)
    testing_lib.add_track_to_sequence(
        expected_sequence, 0, [(10, 100, 0.02, 20.0), (11, 55, 0.44, 1.0),
                               (38, 45, 5., 7.), (53, 120, 8.0, 8.02),
                               (50, 99, 9.5, 10.0)])
    expected_sequence.tempos[0].qpm = 30.

    self.assertProtoEquals(augmented_sequence, expected_sequence)

  def testAugmentNoteSequenceDeleteTrue(self):
    sequence = copy.copy(self.note_sequence)
    testing_lib.add_track_to_sequence(
        sequence, 0, [(12, 100, 0.01, 10.0), (13, 55, 0.22, 0.50),
                      (40, 45, 2.50, 3.50), (55, 120, 4.0, 4.01),
                      (52, 99, 4.75, 5.0)])

    augmented_sequence = sequences_lib.augment_note_sequence(
        sequence,
        min_stretch_factor=2,
        max_stretch_factor=2,
        min_transpose=-15,
        max_transpose=-15,
        min_allowed_pitch=10,
        max_allowed_pitch=127,
        delete_out_of_range_notes=True)

    expected_sequence = copy.copy(self.note_sequence)
    testing_lib.add_track_to_sequence(
        expected_sequence, 0, [(25, 45, 5., 7.), (40, 120, 8.0, 8.02),
                               (37, 99, 9.5, 10.0)])
    expected_sequence.tempos[0].qpm = 30.

    self.assertProtoEquals(augmented_sequence, expected_sequence)

  def testAugmentNoteSequenceNoStretch(self):
    sequence = copy.copy(self.note_sequence)
    testing_lib.add_track_to_sequence(
        sequence, 0, [(12, 100, 0.01, 10.0), (13, 55, 0.22, 0.50),
                      (40, 45, 2.50, 3.50), (55, 120, 4.0, 4.01),
                      (52, 99, 4.75, 5.0)])

    augmented_sequence = sequences_lib.augment_note_sequence(
        sequence,
        min_stretch_factor=1,
        max_stretch_factor=1.,
        min_transpose=-15,
        max_transpose=-15,
        min_allowed_pitch=10,
        max_allowed_pitch=127,
        delete_out_of_range_notes=True)

    expected_sequence = copy.copy(self.note_sequence)
    testing_lib.add_track_to_sequence(
        expected_sequence, 0, [(25, 45, 2.5, 3.50), (40, 120, 4.0, 4.01),
                               (37, 99, 4.75, 5.0)])

    self.assertProtoEquals(augmented_sequence, expected_sequence)

  def testAugmentNoteSequenceNoTranspose(self):
    sequence = copy.copy(self.note_sequence)
    testing_lib.add_track_to_sequence(
        sequence, 0, [(12, 100, 0.01, 10.0), (13, 55, 0.22, 0.50),
                      (40, 45, 2.50, 3.50), (55, 120, 4.0, 4.01),
                      (52, 99, 4.75, 5.0)])

    augmented_sequence = sequences_lib.augment_note_sequence(
        sequence,
        min_stretch_factor=2,
        max_stretch_factor=2.,
        min_transpose=0,
        max_transpose=0,
        min_allowed_pitch=10,
        max_allowed_pitch=127,
        delete_out_of_range_notes=True)

    expected_sequence = copy.copy(self.note_sequence)
    testing_lib.add_track_to_sequence(
        expected_sequence, 0, [(12, 100, 0.02, 20.0), (13, 55, 0.44, 1.0),
                               (40, 45, 5., 7.), (55, 120, 8.0, 8.02),
                               (52, 99, 9.5, 10.0)])
    expected_sequence.tempos[0].qpm = 30.

    self.assertProtoEquals(augmented_sequence, expected_sequence)

  def testTrimNoteSequence(self):
    sequence = copy.copy(self.note_sequence)
    testing_lib.add_track_to_sequence(
        sequence, 0,
        [(12, 100, 0.01, 10.0), (11, 55, 0.22, 0.50), (40, 45, 2.50, 3.50),
         (55, 120, 4.0, 4.01), (52, 99, 4.75, 5.0)])
    expected_subsequence = copy.copy(self.note_sequence)
    testing_lib.add_track_to_sequence(
        expected_subsequence, 0,
        [(40, 45, 2.50, 3.50), (55, 120, 4.0, 4.01)])
    expected_subsequence.total_time = 4.75

    subsequence = sequences_lib.trim_note_sequence(sequence, 2.5, 4.75)
    self.assertProtoEquals(expected_subsequence, subsequence)

  def testExtractSubsequence(self):
    sequence = copy.copy(self.note_sequence)
    testing_lib.add_track_to_sequence(
        sequence, 0,
        [(12, 100, 0.01, 10.0), (11, 55, 0.22, 0.50), (40, 45, 2.50, 3.50),
         (55, 120, 4.0, 4.01), (52, 99, 4.75, 5.0)])
    testing_lib.add_chords_to_sequence(
        sequence, [('C', 1.5), ('G7', 3.0), ('F', 4.8)])
    testing_lib.add_control_changes_to_sequence(
        sequence, 0,
        [(0.0, 64, 127), (2.0, 64, 0), (4.0, 64, 127), (5.0, 64, 0)])
    testing_lib.add_control_changes_to_sequence(
        sequence, 1, [(2.0, 64, 127)])
    expected_subsequence = copy.copy(self.note_sequence)
    testing_lib.add_track_to_sequence(
        expected_subsequence, 0,
        [(40, 45, 0.0, 1.0), (55, 120, 1.5, 1.51)])
    testing_lib.add_chords_to_sequence(
        expected_subsequence, [('C', 0.0), ('G7', 0.5)])
    testing_lib.add_control_changes_to_sequence(
        expected_subsequence, 0, [(0.0, 64, 0), (1.5, 64, 127)])
    testing_lib.add_control_changes_to_sequence(
        expected_subsequence, 1, [(0.0, 64, 127)])
    expected_subsequence.control_changes.sort(key=lambda cc: cc.time)
    expected_subsequence.total_time = 1.51
    expected_subsequence.subsequence_info.start_time_offset = 2.5
    expected_subsequence.subsequence_info.end_time_offset = 5.99

    subsequence = sequences_lib.extract_subsequence(sequence, 2.5, 4.75)
    self.assertProtoEquals(expected_subsequence, subsequence)

  def testExtractSubsequencePastEnd(self):
    sequence = copy.copy(self.note_sequence)
    testing_lib.add_track_to_sequence(
        sequence, 0,
        [(12, 100, 0.01, 10.0), (11, 55, 0.22, 0.50), (40, 45, 2.50, 3.50),
         (55, 120, 4.0, 4.01), (52, 99, 4.75, 5.0)])
    testing_lib.add_chords_to_sequence(
        sequence, [('C', 1.5), ('G7', 3.0), ('F', 18.0)])

    with self.assertRaises(ValueError):
      sequences_lib.extract_subsequence(sequence, 15.0, 16.0)

  def testSplitNoteSequenceWithHopSize(self):
    # Tests splitting a NoteSequence at regular hop size, truncating notes.
    sequence = common_testing_lib.parse_test_proto(
        music_pb2.NoteSequence,
        """
        time_signatures: {
          numerator: 4
          denominator: 4}
        tempos: {
          qpm: 60}""")
    testing_lib.add_track_to_sequence(
        sequence, 0,
        [(12, 100, 0.01, 8.0), (11, 55, 0.22, 0.50), (40, 45, 2.50, 3.50),
         (55, 120, 4.0, 4.01), (52, 99, 4.75, 5.0)])
    testing_lib.add_chords_to_sequence(
        sequence, [('C', 1.0), ('G7', 2.0), ('F', 4.0)])

    expected_subsequence_1 = common_testing_lib.parse_test_proto(
        music_pb2.NoteSequence,
        """
        time_signatures: {
          numerator: 4
          denominator: 4}
        tempos: {
          qpm: 60}""")
    testing_lib.add_track_to_sequence(
        expected_subsequence_1, 0,
        [(12, 100, 0.01, 3.0), (11, 55, 0.22, 0.50), (40, 45, 2.50, 3.0)])
    testing_lib.add_chords_to_sequence(
        expected_subsequence_1, [('C', 1.0), ('G7', 2.0)])
    expected_subsequence_1.total_time = 3.0
    expected_subsequence_1.subsequence_info.end_time_offset = 5.0

    expected_subsequence_2 = common_testing_lib.parse_test_proto(
        music_pb2.NoteSequence,
        """
        time_signatures: {
          numerator: 4
          denominator: 4}
        tempos: {
          qpm: 60}""")
    testing_lib.add_track_to_sequence(
        expected_subsequence_2, 0,
        [(55, 120, 1.0, 1.01), (52, 99, 1.75, 2.0)])
    testing_lib.add_chords_to_sequence(
        expected_subsequence_2, [('G7', 0.0), ('F', 1.0)])
    expected_subsequence_2.total_time = 2.0
    expected_subsequence_2.subsequence_info.start_time_offset = 3.0
    expected_subsequence_2.subsequence_info.end_time_offset = 3.0

    expected_subsequence_3 = common_testing_lib.parse_test_proto(
        music_pb2.NoteSequence,
        """
        time_signatures: {
          numerator: 4
          denominator: 4}
        tempos: {
          qpm: 60}""")
    testing_lib.add_chords_to_sequence(
        expected_subsequence_3, [('F', 0.0)])
    expected_subsequence_3.total_time = 0.0
    expected_subsequence_3.subsequence_info.start_time_offset = 6.0
    expected_subsequence_3.subsequence_info.end_time_offset = 2.0

    subsequences = sequences_lib.split_note_sequence(
        sequence, hop_size_seconds=3.0)
    self.assertEquals(3, len(subsequences))
    self.assertProtoEquals(expected_subsequence_1, subsequences[0])
    self.assertProtoEquals(expected_subsequence_2, subsequences[1])
    self.assertProtoEquals(expected_subsequence_3, subsequences[2])

  def testSplitNoteSequenceAtTimes(self):
    # Tests splitting a NoteSequence at specified times, truncating notes.
    sequence = common_testing_lib.parse_test_proto(
        music_pb2.NoteSequence,
        """
        time_signatures: {
          numerator: 4
          denominator: 4}
        tempos: {
          qpm: 60}""")
    testing_lib.add_track_to_sequence(
        sequence, 0,
        [(12, 100, 0.01, 8.0), (11, 55, 0.22, 0.50), (40, 45, 2.50, 3.50),
         (55, 120, 4.0, 4.01), (52, 99, 4.75, 5.0)])
    testing_lib.add_chords_to_sequence(
        sequence, [('C', 1.0), ('G7', 2.0), ('F', 4.0)])

    expected_subsequence_1 = common_testing_lib.parse_test_proto(
        music_pb2.NoteSequence,
        """
        time_signatures: {
          numerator: 4
          denominator: 4}
        tempos: {
          qpm: 60}""")
    testing_lib.add_track_to_sequence(
        expected_subsequence_1, 0,
        [(12, 100, 0.01, 3.0), (11, 55, 0.22, 0.50), (40, 45, 2.50, 3.0)])
    testing_lib.add_chords_to_sequence(
        expected_subsequence_1, [('C', 1.0), ('G7', 2.0)])
    expected_subsequence_1.total_time = 3.0
    expected_subsequence_1.subsequence_info.end_time_offset = 5.0

    expected_subsequence_2 = common_testing_lib.parse_test_proto(
        music_pb2.NoteSequence,
        """
        time_signatures: {
          numerator: 4
          denominator: 4}
        tempos: {
          qpm: 60}""")
    testing_lib.add_chords_to_sequence(
        expected_subsequence_2, [('G7', 0.0)])
    expected_subsequence_2.total_time = 0.0
    expected_subsequence_2.subsequence_info.start_time_offset = 3.0
    expected_subsequence_2.subsequence_info.end_time_offset = 5.0

    expected_subsequence_3 = common_testing_lib.parse_test_proto(
        music_pb2.NoteSequence,
        """
        time_signatures: {
          numerator: 4
          denominator: 4}
        tempos: {
          qpm: 60}""")
    testing_lib.add_track_to_sequence(
        expected_subsequence_3, 0,
        [(55, 120, 0.0, 0.01), (52, 99, 0.75, 1.0)])
    testing_lib.add_chords_to_sequence(
        expected_subsequence_3, [('F', 0.0)])
    expected_subsequence_3.total_time = 1.0
    expected_subsequence_3.subsequence_info.start_time_offset = 4.0
    expected_subsequence_3.subsequence_info.end_time_offset = 3.0

    subsequences = sequences_lib.split_note_sequence(
        sequence, hop_size_seconds=[3.0, 4.0])
    self.assertEquals(3, len(subsequences))
    self.assertProtoEquals(expected_subsequence_1, subsequences[0])
    self.assertProtoEquals(expected_subsequence_2, subsequences[1])
    self.assertProtoEquals(expected_subsequence_3, subsequences[2])

  def testSplitNoteSequenceSkipSplitsInsideNotes(self):
    # Tests splitting a NoteSequence at regular hop size, skipping splits that
    # would have occurred inside a note.
    sequence = common_testing_lib.parse_test_proto(
        music_pb2.NoteSequence,
        """
        time_signatures: {
          numerator: 4
          denominator: 4}
        tempos: {
          qpm: 60}""")
    testing_lib.add_track_to_sequence(
        sequence, 0,
        [(12, 100, 0.01, 3.0), (11, 55, 0.22, 0.50), (40, 45, 2.50, 3.50),
         (55, 120, 4.0, 4.01), (52, 99, 4.75, 5.0)])
    testing_lib.add_chords_to_sequence(
        sequence, [('C', 0.0), ('G7', 3.0), ('F', 4.5)])

    expected_subsequence_1 = common_testing_lib.parse_test_proto(
        music_pb2.NoteSequence,
        """
        time_signatures: {
          numerator: 4
          denominator: 4}
        tempos: {
          qpm: 60}""")
    testing_lib.add_track_to_sequence(
        expected_subsequence_1, 0,
        [(12, 100, 0.01, 3.0), (11, 55, 0.22, 0.50), (40, 45, 2.50, 3.50)])
    testing_lib.add_chords_to_sequence(
        expected_subsequence_1, [('C', 0.0), ('G7', 3.0)])
    expected_subsequence_1.total_time = 3.50
    expected_subsequence_1.subsequence_info.end_time_offset = 1.5

    expected_subsequence_2 = common_testing_lib.parse_test_proto(
        music_pb2.NoteSequence,
        """
        time_signatures: {
          numerator: 4
          denominator: 4}
        tempos: {
          qpm: 60}""")
    testing_lib.add_track_to_sequence(
        expected_subsequence_2, 0,
        [(55, 120, 0.0, 0.01), (52, 99, 0.75, 1.0)])
    testing_lib.add_chords_to_sequence(
        expected_subsequence_2, [('G7', 0.0), ('F', 0.5)])
    expected_subsequence_2.total_time = 1.0
    expected_subsequence_2.subsequence_info.start_time_offset = 4.0

    subsequences = sequences_lib.split_note_sequence(
        sequence, hop_size_seconds=2.0, skip_splits_inside_notes=True)
    self.assertEquals(2, len(subsequences))
    self.assertProtoEquals(expected_subsequence_1, subsequences[0])
    self.assertProtoEquals(expected_subsequence_2, subsequences[1])

  def testSplitNoteSequenceNoTimeChanges(self):
    # Tests splitting a NoteSequence on time changes for a NoteSequence that has
    # no time changes (time signature and tempo changes).
    sequence = copy.copy(self.note_sequence)
    testing_lib.add_track_to_sequence(
        sequence, 0,
        [(12, 100, 0.01, 10.0), (11, 55, 0.22, 0.50), (40, 45, 2.50, 3.50),
         (55, 120, 4.0, 4.01), (52, 99, 4.75, 5.0)])
    testing_lib.add_chords_to_sequence(
        sequence, [('C', 1.5), ('G7', 3.0), ('F', 4.8)])

    expected_subsequence = music_pb2.NoteSequence()
    expected_subsequence.CopyFrom(sequence)
    expected_subsequence.subsequence_info.start_time_offset = 0.0
    expected_subsequence.subsequence_info.end_time_offset = 0.0

    subsequences = sequences_lib.split_note_sequence_on_time_changes(sequence)
    self.assertEquals(1, len(subsequences))
    self.assertProtoEquals(expected_subsequence, subsequences[0])

  def testSplitNoteSequenceDuplicateTimeChanges(self):
    # Tests splitting a NoteSequence on time changes for a NoteSequence that has
    # duplicate time changes.
    sequence = common_testing_lib.parse_test_proto(
        music_pb2.NoteSequence,
        """
        time_signatures: {
          numerator: 4
          denominator: 4}
        time_signatures: {
          time: 2.0
          numerator: 4
          denominator: 4}
        tempos: {
          qpm: 60}""")
    testing_lib.add_track_to_sequence(
        sequence, 0,
        [(12, 100, 0.01, 10.0), (11, 55, 0.22, 0.50), (40, 45, 2.50, 3.50),
         (55, 120, 4.0, 4.01), (52, 99, 4.75, 5.0)])
    testing_lib.add_chords_to_sequence(
        sequence, [('C', 1.5), ('G7', 3.0), ('F', 4.8)])

    expected_subsequence = music_pb2.NoteSequence()
    expected_subsequence.CopyFrom(sequence)
    expected_subsequence.subsequence_info.start_time_offset = 0.0
    expected_subsequence.subsequence_info.end_time_offset = 0.0

    subsequences = sequences_lib.split_note_sequence_on_time_changes(sequence)
    self.assertEquals(1, len(subsequences))
    self.assertProtoEquals(expected_subsequence, subsequences[0])

  def testSplitNoteSequenceCoincidentTimeChanges(self):
    # Tests splitting a NoteSequence on time changes for a NoteSequence that has
    # two time changes occurring simultaneously.
    sequence = common_testing_lib.parse_test_proto(
        music_pb2.NoteSequence,
        """
        time_signatures: {
          numerator: 4
          denominator: 4}
        time_signatures: {
          time: 2.0
          numerator: 3
          denominator: 4}
        tempos: {
          qpm: 60}
        tempos: {
          time: 2.0
          qpm: 80}""")
    testing_lib.add_track_to_sequence(
        sequence, 0,
        [(12, 100, 0.01, 10.0), (11, 55, 0.22, 0.50), (40, 45, 2.50, 3.50),
         (55, 120, 4.0, 4.01), (52, 99, 4.75, 5.0)])
    testing_lib.add_chords_to_sequence(
        sequence, [('C', 1.5), ('G7', 3.0), ('F', 4.8)])

    expected_subsequence_1 = common_testing_lib.parse_test_proto(
        music_pb2.NoteSequence,
        """
        time_signatures: {
          numerator: 4
          denominator: 4}
        tempos: {
          qpm: 60}""")
    testing_lib.add_track_to_sequence(
        expected_subsequence_1, 0,
        [(12, 100, 0.01, 2.0), (11, 55, 0.22, 0.50)])
    testing_lib.add_chords_to_sequence(
        expected_subsequence_1, [('C', 1.5)])
    expected_subsequence_1.total_time = 2.0
    expected_subsequence_1.subsequence_info.end_time_offset = 8.0

    expected_subsequence_2 = common_testing_lib.parse_test_proto(
        music_pb2.NoteSequence,
        """
        time_signatures: {
          numerator: 3
          denominator: 4}
        tempos: {
          qpm: 80}""")
    testing_lib.add_track_to_sequence(
        expected_subsequence_2, 0,
        [(40, 45, 0.50, 1.50), (55, 120, 2.0, 2.01), (52, 99, 2.75, 3.0)])
    testing_lib.add_chords_to_sequence(
        expected_subsequence_2, [('C', 0.0), ('G7', 1.0), ('F', 2.8)])
    expected_subsequence_2.total_time = 3.0
    expected_subsequence_2.subsequence_info.start_time_offset = 2.0
    expected_subsequence_2.subsequence_info.end_time_offset = 5.0

    subsequences = sequences_lib.split_note_sequence_on_time_changes(sequence)
    self.assertEquals(2, len(subsequences))
    self.assertProtoEquals(expected_subsequence_1, subsequences[0])
    self.assertProtoEquals(expected_subsequence_2, subsequences[1])

  def testSplitNoteSequenceMultipleTimeChangesSkipSplitsInsideNotes(self):
    # Tests splitting a NoteSequence on time changes skipping splits that occur
    # inside notes.
    sequence = common_testing_lib.parse_test_proto(
        music_pb2.NoteSequence,
        """
        time_signatures: {
          numerator: 4
          denominator: 4}
        time_signatures: {
          time: 2.0
          numerator: 3
          denominator: 4}
        tempos: {
          qpm: 60}
        tempos: {
          time: 4.25
          qpm: 80}""")
    testing_lib.add_track_to_sequence(
        sequence, 0,
        [(12, 100, 0.01, 3.0), (11, 55, 0.22, 0.50), (40, 45, 2.50, 3.50),
         (55, 120, 4.0, 4.01), (52, 99, 4.75, 5.0)])
    testing_lib.add_chords_to_sequence(
        sequence, [('C', 1.5), ('G7', 3.0), ('F', 4.8)])

    expected_subsequence_1 = common_testing_lib.parse_test_proto(
        music_pb2.NoteSequence,
        """
        time_signatures: {
          numerator: 4
          denominator: 4}
        time_signatures: {
          time: 2.0
          numerator: 3
          denominator: 4}
        tempos: {
          qpm: 60}""")
    testing_lib.add_track_to_sequence(
        expected_subsequence_1, 0,
        [(12, 100, 0.01, 3.0), (11, 55, 0.22, 0.50), (40, 45, 2.50, 3.50),
         (55, 120, 4.0, 4.01)])
    testing_lib.add_chords_to_sequence(
        expected_subsequence_1, [('C', 1.5), ('G7', 3.0)])
    expected_subsequence_1.total_time = 4.01
    expected_subsequence_1.subsequence_info.end_time_offset = 0.99

    expected_subsequence_2 = common_testing_lib.parse_test_proto(
        music_pb2.NoteSequence,
        """
        time_signatures: {
          numerator: 3
          denominator: 4}
        tempos: {
          qpm: 80}""")
    testing_lib.add_track_to_sequence(
        expected_subsequence_2, 0, [(52, 99, 0.5, 0.75)])
    testing_lib.add_chords_to_sequence(expected_subsequence_2, [
        ('G7', 0.0), ('F', 0.55)])
    expected_subsequence_2.total_time = 0.75
    expected_subsequence_2.subsequence_info.start_time_offset = 4.25

    subsequences = sequences_lib.split_note_sequence_on_time_changes(
        sequence, skip_splits_inside_notes=True)
    self.assertEquals(2, len(subsequences))
    self.assertProtoEquals(expected_subsequence_1, subsequences[0])
    self.assertProtoEquals(expected_subsequence_2, subsequences[1])

  def testSplitNoteSequenceMultipleTimeChanges(self):
    # Tests splitting a NoteSequence on time changes, truncating notes on splits
    # that occur inside notes.
    sequence = common_testing_lib.parse_test_proto(
        music_pb2.NoteSequence,
        """
        time_signatures: {
          numerator: 4
          denominator: 4}
        time_signatures: {
          time: 2.0
          numerator: 3
          denominator: 4}
        tempos: {
          qpm: 60}
        tempos: {
          time: 4.25
          qpm: 80}""")
    testing_lib.add_track_to_sequence(
        sequence, 0,
        [(12, 100, 0.01, 10.0), (11, 55, 0.22, 0.50), (40, 45, 2.50, 3.50),
         (55, 120, 4.0, 4.01), (52, 99, 4.75, 5.0)])
    testing_lib.add_chords_to_sequence(
        sequence, [('C', 1.5), ('G7', 3.0), ('F', 4.8)])

    expected_subsequence_1 = common_testing_lib.parse_test_proto(
        music_pb2.NoteSequence,
        """
        time_signatures: {
          numerator: 4
          denominator: 4}
        tempos: {
          qpm: 60}""")
    testing_lib.add_track_to_sequence(
        expected_subsequence_1, 0,
        [(12, 100, 0.01, 2.0), (11, 55, 0.22, 0.50)])
    testing_lib.add_chords_to_sequence(
        expected_subsequence_1, [('C', 1.5)])
    expected_subsequence_1.total_time = 2.0
    expected_subsequence_1.subsequence_info.end_time_offset = 8.0

    expected_subsequence_2 = common_testing_lib.parse_test_proto(
        music_pb2.NoteSequence,
        """
        time_signatures: {
          numerator: 3
          denominator: 4}
        tempos: {
          qpm: 60}""")
    testing_lib.add_track_to_sequence(
        expected_subsequence_2, 0,
        [(40, 45, 0.50, 1.50), (55, 120, 2.0, 2.01)])
    testing_lib.add_chords_to_sequence(
        expected_subsequence_2, [('C', 0.0), ('G7', 1.0)])
    expected_subsequence_2.total_time = 2.01
    expected_subsequence_2.subsequence_info.start_time_offset = 2.0
    expected_subsequence_2.subsequence_info.end_time_offset = 5.99

    expected_subsequence_3 = common_testing_lib.parse_test_proto(
        music_pb2.NoteSequence,
        """
        time_signatures: {
          numerator: 3
          denominator: 4}
        tempos: {
          qpm: 80}""")
    testing_lib.add_track_to_sequence(
        expected_subsequence_3, 0,
        [(52, 99, 0.5, 0.75)])
    testing_lib.add_chords_to_sequence(
        expected_subsequence_3, [('G7', 0.0), ('F', 0.55)])
    expected_subsequence_3.total_time = 0.75
    expected_subsequence_3.subsequence_info.start_time_offset = 4.25
    expected_subsequence_3.subsequence_info.end_time_offset = 5.0

    subsequences = sequences_lib.split_note_sequence_on_time_changes(sequence)
    self.assertEquals(3, len(subsequences))
    self.assertProtoEquals(expected_subsequence_1, subsequences[0])
    self.assertProtoEquals(expected_subsequence_2, subsequences[1])
    self.assertProtoEquals(expected_subsequence_3, subsequences[2])

  def testSplitNoteSequenceWithStatelessEvents(self):
    # Tests splitting a NoteSequence at specified times with stateless events.
    sequence = common_testing_lib.parse_test_proto(
        music_pb2.NoteSequence,
        """
        time_signatures: {
          numerator: 4
          denominator: 4}
        tempos: {
          qpm: 60}""")
    testing_lib.add_track_to_sequence(
        sequence, 0,
        [(12, 100, 0.01, 8.0), (11, 55, 0.22, 0.50), (40, 45, 2.50, 3.50),
         (55, 120, 4.0, 4.01), (52, 99, 4.75, 5.0)])
    testing_lib.add_beats_to_sequence(sequence, [1.0, 2.0, 4.0])

    expected_subsequence_1 = common_testing_lib.parse_test_proto(
        music_pb2.NoteSequence,
        """
        time_signatures: {
          numerator: 4
          denominator: 4}
        tempos: {
          qpm: 60}""")
    testing_lib.add_track_to_sequence(
        expected_subsequence_1, 0,
        [(12, 100, 0.01, 3.0), (11, 55, 0.22, 0.50), (40, 45, 2.50, 3.0)])
    testing_lib.add_beats_to_sequence(expected_subsequence_1, [1.0, 2.0])
    expected_subsequence_1.total_time = 3.0
    expected_subsequence_1.subsequence_info.end_time_offset = 5.0

    expected_subsequence_2 = common_testing_lib.parse_test_proto(
        music_pb2.NoteSequence,
        """
        time_signatures: {
          numerator: 4
          denominator: 4}
        tempos: {
          qpm: 60}""")
    expected_subsequence_2.total_time = 0.0
    expected_subsequence_2.subsequence_info.start_time_offset = 3.0
    expected_subsequence_2.subsequence_info.end_time_offset = 5.0

    expected_subsequence_3 = common_testing_lib.parse_test_proto(
        music_pb2.NoteSequence,
        """
        time_signatures: {
          numerator: 4
          denominator: 4}
        tempos: {
          qpm: 60}""")
    testing_lib.add_track_to_sequence(
        expected_subsequence_3, 0,
        [(55, 120, 0.0, 0.01), (52, 99, 0.75, 1.0)])
    testing_lib.add_beats_to_sequence(expected_subsequence_3, [0.0])
    expected_subsequence_3.total_time = 1.0
    expected_subsequence_3.subsequence_info.start_time_offset = 4.0
    expected_subsequence_3.subsequence_info.end_time_offset = 3.0

    subsequences = sequences_lib.split_note_sequence(
        sequence, hop_size_seconds=[3.0, 4.0])
    self.assertEquals(3, len(subsequences))
    self.assertProtoEquals(expected_subsequence_1, subsequences[0])
    self.assertProtoEquals(expected_subsequence_2, subsequences[1])
    self.assertProtoEquals(expected_subsequence_3, subsequences[2])

  def testQuantizeNoteSequence(self):
    testing_lib.add_track_to_sequence(
        self.note_sequence, 0,
        [(12, 100, 0.01, 10.0), (11, 55, 0.22, 0.50), (40, 45, 2.50, 3.50),
         (55, 120, 4.0, 4.01), (52, 99, 4.75, 5.0)])
    testing_lib.add_chords_to_sequence(
        self.note_sequence,
        [('B7', 0.22), ('Em9', 4.0)])
    testing_lib.add_control_changes_to_sequence(
        self.note_sequence, 0,
        [(2.0, 64, 127), (4.0, 64, 0)])

    expected_quantized_sequence = copy.deepcopy(self.note_sequence)
    expected_quantized_sequence.quantization_info.steps_per_quarter = (
        self.steps_per_quarter)
    testing_lib.add_quantized_steps_to_sequence(
        expected_quantized_sequence,
        [(0, 40), (1, 2), (10, 14), (16, 17), (19, 20)])
    testing_lib.add_quantized_chord_steps_to_sequence(
        expected_quantized_sequence, [1, 16])
    testing_lib.add_quantized_control_steps_to_sequence(
        expected_quantized_sequence, [8, 16])

    quantized_sequence = sequences_lib.quantize_note_sequence(
        self.note_sequence, steps_per_quarter=self.steps_per_quarter)

    self.assertProtoEquals(expected_quantized_sequence, quantized_sequence)

  def testQuantizeNoteSequenceAbsolute(self):
    testing_lib.add_track_to_sequence(
        self.note_sequence, 0,
        [(12, 100, 0.01, 10.0), (11, 55, 0.22, 0.50), (40, 45, 2.50, 3.50),
         (55, 120, 4.0, 4.01), (52, 99, 4.75, 5.0)])
    testing_lib.add_chords_to_sequence(
        self.note_sequence,
        [('B7', 0.22), ('Em9', 4.0)])
    testing_lib.add_control_changes_to_sequence(
        self.note_sequence, 0,
        [(2.0, 64, 127), (4.0, 64, 0)])

    expected_quantized_sequence = copy.deepcopy(self.note_sequence)
    expected_quantized_sequence.quantization_info.steps_per_second = 4
    testing_lib.add_quantized_steps_to_sequence(
        expected_quantized_sequence,
        [(0, 40), (1, 2), (10, 14), (16, 17), (19, 20)])
    testing_lib.add_quantized_chord_steps_to_sequence(
        expected_quantized_sequence, [1, 16])
    testing_lib.add_quantized_control_steps_to_sequence(
        expected_quantized_sequence, [8, 16])

    quantized_sequence = sequences_lib.quantize_note_sequence_absolute(
        self.note_sequence, steps_per_second=4)

    self.assertProtoEquals(expected_quantized_sequence, quantized_sequence)

  def testAssertIsQuantizedNoteSequence(self):
    testing_lib.add_track_to_sequence(
        self.note_sequence, 0,
        [(12, 100, 0.01, 10.0), (11, 55, 0.22, 0.50), (40, 45, 2.50, 3.50),
         (55, 120, 4.0, 4.01), (52, 99, 4.75, 5.0)])

    relative_quantized_sequence = sequences_lib.quantize_note_sequence(
        self.note_sequence, steps_per_quarter=self.steps_per_quarter)
    absolute_quantized_sequence = sequences_lib.quantize_note_sequence_absolute(
        self.note_sequence, steps_per_second=4)

    sequences_lib.assert_is_quantized_sequence(relative_quantized_sequence)
    sequences_lib.assert_is_quantized_sequence(absolute_quantized_sequence)
    with self.assertRaises(sequences_lib.QuantizationStatusException):
      sequences_lib.assert_is_quantized_sequence(self.note_sequence)

  def testAssertIsRelativeQuantizedNoteSequence(self):
    testing_lib.add_track_to_sequence(
        self.note_sequence, 0,
        [(12, 100, 0.01, 10.0), (11, 55, 0.22, 0.50), (40, 45, 2.50, 3.50),
         (55, 120, 4.0, 4.01), (52, 99, 4.75, 5.0)])

    relative_quantized_sequence = sequences_lib.quantize_note_sequence(
        self.note_sequence, steps_per_quarter=self.steps_per_quarter)
    absolute_quantized_sequence = sequences_lib.quantize_note_sequence_absolute(
        self.note_sequence, steps_per_second=4)

    sequences_lib.assert_is_relative_quantized_sequence(
        relative_quantized_sequence)
    with self.assertRaises(sequences_lib.QuantizationStatusException):
      sequences_lib.assert_is_relative_quantized_sequence(
          absolute_quantized_sequence)
    with self.assertRaises(sequences_lib.QuantizationStatusException):
      sequences_lib.assert_is_relative_quantized_sequence(self.note_sequence)

  def testQuantizeNoteSequence_TimeSignatureChange(self):
    testing_lib.add_track_to_sequence(
        self.note_sequence, 0,
        [(12, 100, 0.01, 10.0), (11, 55, 0.22, 0.50), (40, 45, 2.50, 3.50),
         (55, 120, 4.0, 4.01), (52, 99, 4.75, 5.0)])
    del self.note_sequence.time_signatures[:]
    sequences_lib.quantize_note_sequence(
        self.note_sequence, self.steps_per_quarter)

    # Single time signature.
    self.note_sequence.time_signatures.add(numerator=4, denominator=4, time=0)
    sequences_lib.quantize_note_sequence(
        self.note_sequence, self.steps_per_quarter)

    # Multiple time signatures with no change.
    self.note_sequence.time_signatures.add(numerator=4, denominator=4, time=1)
    sequences_lib.quantize_note_sequence(
        self.note_sequence, self.steps_per_quarter)

    # Time signature change.
    self.note_sequence.time_signatures.add(numerator=2, denominator=4, time=2)
    with self.assertRaises(sequences_lib.MultipleTimeSignatureException):
      sequences_lib.quantize_note_sequence(
          self.note_sequence, self.steps_per_quarter)

  def testQuantizeNoteSequence_ImplicitTimeSignatureChange(self):
    testing_lib.add_track_to_sequence(
        self.note_sequence, 0,
        [(12, 100, 0.01, 10.0), (11, 55, 0.22, 0.50), (40, 45, 2.50, 3.50),
         (55, 120, 4.0, 4.01), (52, 99, 4.75, 5.0)])
    del self.note_sequence.time_signatures[:]

    # No time signature.
    sequences_lib.quantize_note_sequence(
        self.note_sequence, self.steps_per_quarter)

    # Implicit time signature change.
    self.note_sequence.time_signatures.add(numerator=2, denominator=4, time=2)
    with self.assertRaises(sequences_lib.MultipleTimeSignatureException):
      sequences_lib.quantize_note_sequence(
          self.note_sequence, self.steps_per_quarter)

  def testQuantizeNoteSequence_NoImplicitTimeSignatureChangeOutOfOrder(self):
    testing_lib.add_track_to_sequence(
        self.note_sequence, 0,
        [(12, 100, 0.01, 10.0), (11, 55, 0.22, 0.50), (40, 45, 2.50, 3.50),
         (55, 120, 4.0, 4.01), (52, 99, 4.75, 5.0)])
    del self.note_sequence.time_signatures[:]

    # No time signature.
    sequences_lib.quantize_note_sequence(
        self.note_sequence, self.steps_per_quarter)

    # No implicit time signature change, but time signatures are added out of
    # order.
    self.note_sequence.time_signatures.add(numerator=2, denominator=4, time=2)
    self.note_sequence.time_signatures.add(numerator=2, denominator=4, time=0)
    sequences_lib.quantize_note_sequence(
        self.note_sequence, self.steps_per_quarter)

  def testStepsPerQuarterToStepsPerSecond(self):
    self.assertEqual(
        4.0, sequences_lib.steps_per_quarter_to_steps_per_second(4, 60.0))

  def testQuantizeToStep(self):
    self.assertEqual(
        32, sequences_lib.quantize_to_step(8.0001, 4))
    self.assertEqual(
        34, sequences_lib.quantize_to_step(8.4999, 4))
    self.assertEqual(
        33, sequences_lib.quantize_to_step(8.4999, 4, quantize_cutoff=1.0))

  def testFromNoteSequence_TempoChange(self):
    testing_lib.add_track_to_sequence(
        self.note_sequence, 0,
        [(12, 100, 0.01, 10.0), (11, 55, 0.22, 0.50), (40, 45, 2.50, 3.50),
         (55, 120, 4.0, 4.01), (52, 99, 4.75, 5.0)])
    del self.note_sequence.tempos[:]

    # No tempos.
    sequences_lib.quantize_note_sequence(
        self.note_sequence, self.steps_per_quarter)

    # Single tempo.
    self.note_sequence.tempos.add(qpm=60, time=0)
    sequences_lib.quantize_note_sequence(
        self.note_sequence, self.steps_per_quarter)

    # Multiple tempos with no change.
    self.note_sequence.tempos.add(qpm=60, time=1)
    sequences_lib.quantize_note_sequence(
        self.note_sequence, self.steps_per_quarter)

    # Tempo change.
    self.note_sequence.tempos.add(qpm=120, time=2)
    with self.assertRaises(sequences_lib.MultipleTempoException):
      sequences_lib.quantize_note_sequence(
          self.note_sequence, self.steps_per_quarter)

  def testFromNoteSequence_ImplicitTempoChange(self):
    testing_lib.add_track_to_sequence(
        self.note_sequence, 0,
        [(12, 100, 0.01, 10.0), (11, 55, 0.22, 0.50), (40, 45, 2.50, 3.50),
         (55, 120, 4.0, 4.01), (52, 99, 4.75, 5.0)])
    del self.note_sequence.tempos[:]

    # No tempo.
    sequences_lib.quantize_note_sequence(
        self.note_sequence, self.steps_per_quarter)

    # Implicit tempo change.
    self.note_sequence.tempos.add(qpm=60, time=2)
    with self.assertRaises(sequences_lib.MultipleTempoException):
      sequences_lib.quantize_note_sequence(
          self.note_sequence, self.steps_per_quarter)

  def testFromNoteSequence_NoImplicitTempoChangeOutOfOrder(self):
    testing_lib.add_track_to_sequence(
        self.note_sequence, 0,
        [(12, 100, 0.01, 10.0), (11, 55, 0.22, 0.50), (40, 45, 2.50, 3.50),
         (55, 120, 4.0, 4.01), (52, 99, 4.75, 5.0)])
    del self.note_sequence.tempos[:]

    # No tempo.
    sequences_lib.quantize_note_sequence(
        self.note_sequence, self.steps_per_quarter)

    # No implicit tempo change, but tempos are added out of order.
    self.note_sequence.tempos.add(qpm=60, time=2)
    self.note_sequence.tempos.add(qpm=60, time=0)
    sequences_lib.quantize_note_sequence(
        self.note_sequence, self.steps_per_quarter)

  def testRounding(self):
    testing_lib.add_track_to_sequence(
        self.note_sequence, 1,
        [(12, 100, 0.01, 0.24), (11, 100, 0.22, 0.55), (40, 100, 0.50, 0.75),
         (41, 100, 0.689, 1.18), (44, 100, 1.19, 1.69), (55, 100, 4.0, 4.01)])

    expected_quantized_sequence = copy.deepcopy(self.note_sequence)
    expected_quantized_sequence.quantization_info.steps_per_quarter = (
        self.steps_per_quarter)
    testing_lib.add_quantized_steps_to_sequence(
        expected_quantized_sequence,
        [(0, 1), (1, 2), (2, 3), (3, 5), (5, 7), (16, 17)])
    quantized_sequence = sequences_lib.quantize_note_sequence(
        self.note_sequence, self.steps_per_quarter)
    self.assertProtoEquals(expected_quantized_sequence, quantized_sequence)

  def testMultiTrack(self):
    testing_lib.add_track_to_sequence(
        self.note_sequence, 0,
        [(12, 100, 1.0, 4.0), (19, 100, 0.95, 3.0)])
    testing_lib.add_track_to_sequence(
        self.note_sequence, 3,
        [(12, 100, 1.0, 4.0), (19, 100, 2.0, 5.0)])
    testing_lib.add_track_to_sequence(
        self.note_sequence, 7,
        [(12, 100, 1.0, 5.0), (19, 100, 2.0, 4.0), (24, 100, 3.0, 3.5)])

    expected_quantized_sequence = copy.deepcopy(self.note_sequence)
    expected_quantized_sequence.quantization_info.steps_per_quarter = (
        self.steps_per_quarter)
    testing_lib.add_quantized_steps_to_sequence(
        expected_quantized_sequence,
        [(4, 16), (4, 12), (4, 16), (8, 20), (4, 20), (8, 16), (12, 14)])
    quantized_sequence = sequences_lib.quantize_note_sequence(
        self.note_sequence, self.steps_per_quarter)
    self.assertProtoEquals(expected_quantized_sequence, quantized_sequence)

  def testStepsPerBar(self):
    qns = sequences_lib.quantize_note_sequence(
        self.note_sequence, self.steps_per_quarter)
    self.assertEqual(16, sequences_lib.steps_per_bar_in_quantized_sequence(qns))

    self.note_sequence.time_signatures[0].numerator = 6
    self.note_sequence.time_signatures[0].denominator = 8
    qns = sequences_lib.quantize_note_sequence(
        self.note_sequence, self.steps_per_quarter)
    self.assertEqual(12.0,
                     sequences_lib.steps_per_bar_in_quantized_sequence(qns))

  def testStretchNoteSequence(self):
    expected_stretched_sequence = copy.deepcopy(self.note_sequence)
    expected_stretched_sequence.tempos[0].qpm = 40

    testing_lib.add_track_to_sequence(
        self.note_sequence, 0,
        [(12, 100, 0.0, 10.0), (11, 55, 0.2, 0.5), (40, 45, 2.5, 3.5)])
    testing_lib.add_track_to_sequence(
        expected_stretched_sequence, 0,
        [(12, 100, 0.0, 15.0), (11, 55, 0.3, 0.75), (40, 45, 3.75, 5.25)])

    testing_lib.add_chords_to_sequence(
        self.note_sequence, [('B7', 0.5), ('Em9', 2.0)])
    testing_lib.add_chords_to_sequence(
        expected_stretched_sequence, [('B7', 0.75), ('Em9', 3.0)])

    prestretched_sequence = copy.deepcopy(self.note_sequence)

    stretched_sequence = sequences_lib.stretch_note_sequence(
        self.note_sequence, stretch_factor=1.5, in_place=False)
    self.assertProtoEquals(expected_stretched_sequence, stretched_sequence)

    # Make sure the proto was not modified
    self.assertProtoEquals(prestretched_sequence, self.note_sequence)

    sequences_lib.stretch_note_sequence(
        self.note_sequence, stretch_factor=1.5, in_place=True)
    self.assertProtoEquals(stretched_sequence, self.note_sequence)

  def testApplySustainControlChanges(self):
    """Verify sustain controls extend notes until the end of the control."""
    sequence = copy.copy(self.note_sequence)
    testing_lib.add_control_changes_to_sequence(
        sequence, 0,
        [(0.0, 64, 127), (0.75, 64, 0), (2.0, 64, 127), (3.0, 64, 0),
         (3.75, 64, 127), (4.5, 64, 127), (4.8, 64, 0), (4.9, 64, 127),
         (6.0, 64, 0)])
    testing_lib.add_track_to_sequence(
        sequence, 1,
        [(12, 100, 0.01, 10.0), (52, 99, 4.75, 5.0)])
    expected_sequence = copy.copy(sequence)
    testing_lib.add_track_to_sequence(
        sequence, 0,
        [(11, 55, 0.22, 0.50), (40, 45, 2.50, 3.50), (55, 120, 4.0, 4.01)])
    testing_lib.add_track_to_sequence(
        expected_sequence, 0,
        [(11, 55, 0.22, 0.75), (40, 45, 2.50, 3.50), (55, 120, 4.0, 4.8)])

    sus_sequence = sequences_lib.apply_sustain_control_changes(sequence)
    self.assertProtoEquals(expected_sequence, sus_sequence)

  def testApplySustainControlChangesWithRepeatedNotes(self):
    """Verify that sustain control handles repeated notes correctly.

    For example, a single pitch played before sustain:
    x-- x-- x--
    After sustain:
    x---x---x--

    Notes should be extended until either the end of the sustain control or the
    beginning of another note of the same pitch.
    """
    sequence = copy.copy(self.note_sequence)
    testing_lib.add_control_changes_to_sequence(
        sequence, 0,
        [(1.0, 64, 127), (4.0, 64, 0)])
    expected_sequence = copy.copy(sequence)
    testing_lib.add_track_to_sequence(
        sequence, 0,
        [(60, 100, 0.25, 1.50), (60, 100, 1.25, 1.50), (72, 100, 2.00, 3.50),
         (60, 100, 2.0, 3.00), (60, 100, 3.50, 4.50)])
    testing_lib.add_track_to_sequence(
        expected_sequence, 0,
        [(60, 100, 0.25, 1.25), (60, 100, 1.25, 2.00), (72, 100, 2.00, 4.00),
         (60, 100, 2.0, 3.50), (60, 100, 3.50, 4.50)])

    sus_sequence = sequences_lib.apply_sustain_control_changes(sequence)
    self.assertProtoEquals(expected_sequence, sus_sequence)

  def testApplySustainControlChangesWithRepeatedNotesBeforeSustain(self):
    """Repeated notes before sustain can overlap and should not be modified.

    Once a repeat happens within the sustain, any active notes should end
    before the next one starts.

    This is kind of an edge case because a note overlapping a note of the same
    pitch may not make sense, but apply_sustain_control_changes tries not to
    modify events that happen outside of a sustain.
    """
    sequence = copy.copy(self.note_sequence)
    testing_lib.add_control_changes_to_sequence(
        sequence, 0,
        [(1.0, 64, 127), (4.0, 64, 0)])
    expected_sequence = copy.copy(sequence)
    testing_lib.add_track_to_sequence(
        sequence, 0,
        [(60, 100, 0.25, 1.50), (60, 100, .50, 1.50), (60, 100, 1.25, 2.0)])
    testing_lib.add_track_to_sequence(
        expected_sequence, 0,
        [(60, 100, 0.25, 1.25), (60, 100, 0.50, 1.25), (60, 100, 1.25, 4.00)])

    sus_sequence = sequences_lib.apply_sustain_control_changes(sequence)
    self.assertProtoEquals(expected_sequence, sus_sequence)

  def testApplySustainControlChangesSimultaneousOnOff(self):
    """Test sustain on and off events happening at the same time.

    The off event should be processed last, so this should be a no-op.
    """
    sequence = copy.copy(self.note_sequence)
    testing_lib.add_control_changes_to_sequence(
        sequence, 0, [(1.0, 64, 127), (1.0, 64, 0)])
    testing_lib.add_track_to_sequence(
        sequence, 0,
        [(60, 100, 0.50, 1.50), (60, 100, 2.0, 3.0)])

    sus_sequence = sequences_lib.apply_sustain_control_changes(sequence)
    self.assertProtoEquals(sequence, sus_sequence)

  def testApplySustainControlChangesExtendNotesToEnd(self):
    """Test sustain control extending the duration of the final note."""
    sequence = copy.copy(self.note_sequence)
    testing_lib.add_control_changes_to_sequence(
        sequence, 0, [(1.0, 64, 127), (4.0, 64, 0)])
    expected_sequence = copy.copy(sequence)
    testing_lib.add_track_to_sequence(
        sequence, 0,
        [(60, 100, 0.50, 1.50), (72, 100, 2.0, 3.0)])
    testing_lib.add_track_to_sequence(
        expected_sequence, 0,
        [(60, 100, 0.50, 4.00), (72, 100, 2.0, 4.0)])
    expected_sequence.total_time = 4.0

    sus_sequence = sequences_lib.apply_sustain_control_changes(sequence)
    self.assertProtoEquals(expected_sequence, sus_sequence)

  def testApplySustainControlChangesExtraneousSustain(self):
    """Test applying extraneous sustain control at the end of the sequence."""
    sequence = copy.copy(self.note_sequence)
    testing_lib.add_control_changes_to_sequence(
        sequence, 0, [(4.0, 64, 127), (5.0, 64, 0)])
    expected_sequence = copy.copy(sequence)
    testing_lib.add_track_to_sequence(
        sequence, 0,
        [(60, 100, 0.50, 1.50), (72, 100, 2.0, 3.0)])
    testing_lib.add_track_to_sequence(
        expected_sequence, 0,
        [(60, 100, 0.50, 1.50), (72, 100, 2.0, 3.0)])
    # The total_time field only takes *notes* into account, and should not be
    # affected by a sustain-on event beyond the last note.
    expected_sequence.total_time = 3.0

    sus_sequence = sequences_lib.apply_sustain_control_changes(sequence)
    self.assertProtoEquals(expected_sequence, sus_sequence)

  def testApplySustainControlChangesWithIdenticalNotes(self):
    """In the case of identical notes, one should be dropped.

    This is an edge case because in most cases, the same pitch should not sound
    twice at the same time on one instrument.
    """
    sequence = copy.copy(self.note_sequence)
    testing_lib.add_control_changes_to_sequence(
        sequence, 0,
        [(1.0, 64, 127), (4.0, 64, 0)])
    expected_sequence = copy.copy(sequence)
    testing_lib.add_track_to_sequence(
        sequence, 0,
        [(60, 100, 2.00, 2.50), (60, 100, 2.00, 2.50)])
    testing_lib.add_track_to_sequence(
        expected_sequence, 0,
        [(60, 100, 2.00, 4.00)])

    sus_sequence = sequences_lib.apply_sustain_control_changes(sequence)
    self.assertProtoEquals(expected_sequence, sus_sequence)

  def testInferDenseChordsForSequence(self):
    # Test non-quantized sequence.
    sequence = copy.copy(self.note_sequence)
    testing_lib.add_track_to_sequence(
        sequence, 0,
        [(60, 100, 1.0, 3.0), (64, 100, 1.0, 2.0), (67, 100, 1.0, 2.0),
         (65, 100, 2.0, 3.0), (69, 100, 2.0, 3.0),
         (62, 100, 3.0, 5.0), (65, 100, 3.0, 4.0), (69, 100, 3.0, 4.0)])
    expected_sequence = copy.copy(sequence)
    testing_lib.add_chords_to_sequence(
        expected_sequence, [('C', 1.0), ('F/C', 2.0), ('Dm', 3.0)])
    sequences_lib.infer_dense_chords_for_sequence(sequence)
    self.assertProtoEquals(expected_sequence, sequence)

    # Test quantized sequence.
    sequence = copy.copy(self.note_sequence)
    sequence.quantization_info.steps_per_quarter = 1
    testing_lib.add_track_to_sequence(
        sequence, 0,
        [(60, 100, 1.1, 3.0), (64, 100, 1.0, 1.9), (67, 100, 1.0, 2.0),
         (65, 100, 2.0, 3.2), (69, 100, 2.1, 3.1),
         (62, 100, 2.9, 4.8), (65, 100, 3.0, 4.0), (69, 100, 3.0, 4.1)])
    testing_lib.add_quantized_steps_to_sequence(
        sequence,
        [(1, 3), (1, 2), (1, 2), (2, 3), (2, 3), (3, 5), (3, 4), (3, 4)])
    expected_sequence = copy.copy(sequence)
    testing_lib.add_chords_to_sequence(
        expected_sequence, [('C', 1.0), ('F/C', 2.0), ('Dm', 3.0)])
    testing_lib.add_quantized_chord_steps_to_sequence(
        expected_sequence, [1, 2, 3])
    sequences_lib.infer_dense_chords_for_sequence(sequence)
    self.assertProtoEquals(expected_sequence, sequence)

  def testShiftSequenceTimes(self):
    sequence = copy.copy(self.note_sequence)
    testing_lib.add_track_to_sequence(
        sequence, 0,
        [(12, 100, 0.01, 10.0), (11, 55, 0.22, 0.50), (40, 45, 2.50, 3.50),
         (55, 120, 4.0, 4.01), (52, 99, 4.75, 5.0)])
    testing_lib.add_chords_to_sequence(
        sequence, [('C', 1.5), ('G7', 3.0), ('F', 4.8)])
    testing_lib.add_control_changes_to_sequence(
        sequence, 0,
        [(0.0, 64, 127), (2.0, 64, 0), (4.0, 64, 127), (5.0, 64, 0)])
    testing_lib.add_control_changes_to_sequence(
        sequence, 1, [(2.0, 64, 127)])
    testing_lib.add_pitch_bends_to_sequence(
        sequence, 1, 1, [(2.0, 100), (3.0, 0)])

    expected_sequence = copy.copy(self.note_sequence)
    testing_lib.add_track_to_sequence(
        expected_sequence, 0,
        [(12, 100, 1.01, 11.0), (11, 55, 1.22, 1.50), (40, 45, 3.50, 4.50),
         (55, 120, 5.0, 5.01), (52, 99, 5.75, 6.0)])
    testing_lib.add_chords_to_sequence(
        expected_sequence, [('C', 2.5), ('G7', 4.0), ('F', 5.8)])
    testing_lib.add_control_changes_to_sequence(
        expected_sequence, 0,
        [(1.0, 64, 127), (3.0, 64, 0), (5.0, 64, 127), (6.0, 64, 0)])
    testing_lib.add_control_changes_to_sequence(
        expected_sequence, 1, [(3.0, 64, 127)])
    testing_lib.add_pitch_bends_to_sequence(
        expected_sequence, 1, 1, [(3.0, 100), (4.0, 0)])

    expected_sequence.time_signatures[0].time = 1
    expected_sequence.tempos[0].time = 1

    shifted_sequence = sequences_lib.shift_sequence_times(sequence, 1.0)
    self.assertProtoEquals(expected_sequence, shifted_sequence)

  def testConcatenateSequences(self):
    sequence1 = copy.copy(self.note_sequence)
    testing_lib.add_track_to_sequence(
        sequence1, 0,
        [(60, 100, 0.0, 1.0), (72, 100, 0.5, 1.5)])
    sequence2 = copy.copy(self.note_sequence)
    testing_lib.add_track_to_sequence(
        sequence2, 0,
        [(59, 100, 0.0, 1.0), (71, 100, 0.5, 1.5)])

    expected_sequence = copy.copy(self.note_sequence)
    testing_lib.add_track_to_sequence(
        expected_sequence, 0,
        [(60, 100, 0.0, 1.0), (72, 100, 0.5, 1.5),
         (59, 100, 1.5, 2.5), (71, 100, 2.0, 3.0)])

    cat_seq = sequences_lib.concatenate_sequences([sequence1, sequence2])
    self.assertProtoEquals(expected_sequence, cat_seq)

  def testConcatenateSequencesWithSpecifiedDurations(self):
    sequence1 = copy.copy(self.note_sequence)
    testing_lib.add_track_to_sequence(
        sequence1, 0, [(60, 100, 0.0, 1.0), (72, 100, 0.5, 1.5)])
    sequence2 = copy.copy(self.note_sequence)
    testing_lib.add_track_to_sequence(
        sequence2, 0,
        [(59, 100, 0.0, 1.0)])
    sequence3 = copy.copy(self.note_sequence)
    testing_lib.add_track_to_sequence(
        sequence3, 0,
        [(72, 100, 0.0, 1.0), (73, 100, 0.5, 1.5)])

    expected_sequence = copy.copy(self.note_sequence)
    testing_lib.add_track_to_sequence(
        expected_sequence, 0,
        [(60, 100, 0.0, 1.0), (72, 100, 0.5, 1.5),
         (59, 100, 2.0, 3.0),
         (72, 100, 3.5, 4.5), (73, 100, 4.0, 5.0)])

    cat_seq = sequences_lib.concatenate_sequences(
        [sequence1, sequence2, sequence3],
        sequence_durations=[2, 1.5, 2])
    self.assertProtoEquals(expected_sequence, cat_seq)

  def testRemoveRedundantData(self):
    sequence = copy.copy(self.note_sequence)
    redundant_tempo = sequence.tempos.add()
    redundant_tempo.CopyFrom(sequence.tempos[0])
    redundant_tempo.time = 5.0
    sequence.sequence_metadata.composers.append('Foo')
    sequence.sequence_metadata.composers.append('Bar')
    sequence.sequence_metadata.composers.append('Foo')
    sequence.sequence_metadata.composers.append('Bar')
    sequence.sequence_metadata.genre.append('Classical')
    sequence.sequence_metadata.genre.append('Classical')

    fixed_sequence = sequences_lib.remove_redundant_data(sequence)

    expected_sequence = copy.copy(self.note_sequence)
    expected_sequence.sequence_metadata.composers.append('Foo')
    expected_sequence.sequence_metadata.composers.append('Bar')
    expected_sequence.sequence_metadata.genre.append('Classical')

    self.assertProtoEquals(expected_sequence, fixed_sequence)

  def testRemoveRedundantDataOutOfOrder(self):
    sequence = copy.copy(self.note_sequence)
    meaningful_tempo = sequence.tempos.add()
    meaningful_tempo.time = 5.0
    meaningful_tempo.qpm = 50
    redundant_tempo = sequence.tempos.add()
    redundant_tempo.CopyFrom(sequence.tempos[0])

    expected_sequence = copy.copy(self.note_sequence)
    expected_meaningful_tempo = expected_sequence.tempos.add()
    expected_meaningful_tempo.time = 5.0
    expected_meaningful_tempo.qpm = 50

    fixed_sequence = sequences_lib.remove_redundant_data(sequence)
    self.assertProtoEquals(expected_sequence, fixed_sequence)

  def testExpandSectionGroups(self):
    sequence = copy.copy(self.note_sequence)
    testing_lib.add_track_to_sequence(
        sequence, 0,
        [(60, 100, 0.0, 1.0), (72, 100, 1.0, 2.0),
         (59, 100, 2.0, 3.0), (71, 100, 3.0, 4.0)])
    sequence.section_annotations.add(time=0, section_id=0)
    sequence.section_annotations.add(time=1, section_id=1)
    sequence.section_annotations.add(time=2, section_id=2)
    sequence.section_annotations.add(time=3, section_id=3)

    # A((BC)2D)2
    sg = sequence.section_groups.add()
    sg.sections.add(section_id=0)
    sg.num_times = 1
    sg = sequence.section_groups.add()
    sg.sections.add(section_group=music_pb2.NoteSequence.SectionGroup(
        sections=[music_pb2.NoteSequence.Section(section_id=1),
                  music_pb2.NoteSequence.Section(section_id=2)],
        num_times=2))
    sg.sections.add(section_id=3)
    sg.num_times = 2

    expanded = sequences_lib.expand_section_groups(sequence)

    expected = copy.copy(self.note_sequence)
    testing_lib.add_track_to_sequence(
        expected, 0,
        [(60, 100, 0.0, 1.0),
         (72, 100, 1.0, 2.0),
         (59, 100, 2.0, 3.0),
         (72, 100, 3.0, 4.0),
         (59, 100, 4.0, 5.0),
         (71, 100, 5.0, 6.0),
         (72, 100, 6.0, 7.0),
         (59, 100, 7.0, 8.0),
         (72, 100, 8.0, 9.0),
         (59, 100, 9.0, 10.0),
         (71, 100, 10.0, 11.0)])
    expected.section_annotations.add(time=0, section_id=0)
    expected.section_annotations.add(time=1, section_id=1)
    expected.section_annotations.add(time=2, section_id=2)
    expected.section_annotations.add(time=3, section_id=1)
    expected.section_annotations.add(time=4, section_id=2)
    expected.section_annotations.add(time=5, section_id=3)
    expected.section_annotations.add(time=6, section_id=1)
    expected.section_annotations.add(time=7, section_id=2)
    expected.section_annotations.add(time=8, section_id=1)
    expected.section_annotations.add(time=9, section_id=2)
    expected.section_annotations.add(time=10, section_id=3)
    self.assertProtoEquals(expected, expanded)

  def testExpandWithoutSectionGroups(self):
    sequence = copy.copy(self.note_sequence)
    testing_lib.add_track_to_sequence(
        sequence, 0,
        [(60, 100, 0.0, 1.0), (72, 100, 1.0, 2.0),
         (59, 100, 2.0, 3.0), (71, 100, 3.0, 4.0)])
    sequence.section_annotations.add(time=0, section_id=0)
    sequence.section_annotations.add(time=1, section_id=1)
    sequence.section_annotations.add(time=2, section_id=2)
    sequence.section_annotations.add(time=3, section_id=3)

    expanded = sequences_lib.expand_section_groups(sequence)

    self.assertEqual(sequence, expanded)

  def testSequenceToPianoroll(self):
    sequence = music_pb2.NoteSequence(total_time=1.21)
    testing_lib.add_track_to_sequence(sequence, 0, [(1, 100, 0.11, 1.01),
                                                    (2, 55, 0.22, 0.50),
                                                    (3, 100, 0.3, 0.8),
                                                    (2, 45, 1.0, 1.21)])

<<<<<<< HEAD
    expected_pianoroll = [[0, 0],
                          [1, 0],
                          [1, 1],
                          [1, 1],
                          [1, 1],
                          [1, 0],
                          [1, 0],
                          [1, 0],
                          [1, 0],
                          [1, 0],
                          [1, 1],
                          [0, 1],
                          [0, 1]]

    expected_offsets = [[0, 0],
                        [0, 0],
                        [0, 0],
                        [0, 0],
                        [0, 0],
                        [0, 1],
                        [0, 0],
                        [0, 0],
                        [0, 0],
                        [0, 0],
                        [1, 0],
                        [0, 0],
                        [0, 1]]

    output, _, _, offset, _, _ = sequences_lib.sequence_to_pianoroll(
        sequence, frames_per_second=10, min_pitch=1, max_pitch=2)
=======
    expected_pianoroll = [[0, 0], [1, 0], [1, 1], [1, 1], [1, 1], [1,
                                                                   0], [1, 0],
                          [1, 0], [1, 0], [1, 0], [1, 1], [0, 1], [0, 1]]

    output = sequences_lib.sequence_to_pianoroll(
        sequence, frames_per_second=10, min_pitch=1, max_pitch=2).active
>>>>>>> 4393c218

    np.testing.assert_allclose(expected_pianoroll, output)
    np.testing.assert_allclose(expected_offsets, offset)

  def testSequenceToPianorollWithBlankFrameBeforeOffset(self):
    sequence = music_pb2.NoteSequence(total_time=1.5)
    testing_lib.add_track_to_sequence(sequence, 0, [(1, 100, 0.00, 1.00),
                                                    (2, 100, 0.20, 0.50),
                                                    (1, 100, 1.20, 1.50),
                                                    (2, 100, 0.50, 1.50)])

    expected_pianoroll = [
        [1, 0],
        [1, 0],
        [1, 1],
        [1, 1],
        [1, 1],
        [1, 1],
        [1, 1],
        [1, 1],
        [1, 1],
        [1, 1],
        [0, 1],
        [0, 1],
        [1, 1],
        [1, 1],
        [1, 1],
        [0, 0],
    ]

<<<<<<< HEAD
    output, _, _, _, _, _ = sequences_lib.sequence_to_pianoroll(
        sequence, frames_per_second=10, min_pitch=1, max_pitch=2)
=======
    output = sequences_lib.sequence_to_pianoroll(
        sequence, frames_per_second=10, min_pitch=1, max_pitch=2).active
>>>>>>> 4393c218

    np.testing.assert_allclose(expected_pianoroll, output)

    expected_pianoroll_with_blank_frame = [
        [1, 0],
        [1, 0],
        [1, 1],
        [1, 1],
        [1, 0],
        [1, 1],
        [1, 1],
        [1, 1],
        [1, 1],
        [1, 1],
        [0, 1],
        [0, 1],
        [1, 1],
        [1, 1],
        [1, 1],
        [0, 0],
    ]

<<<<<<< HEAD
    (output_with_blank_frame, _, _,
     _, _, _) = sequences_lib.sequence_to_pianoroll(
         sequence,
         frames_per_second=10,
         min_pitch=1,
         max_pitch=2,
         add_blank_frame_before_onset=True)
=======
    output_with_blank_frame = sequences_lib.sequence_to_pianoroll(
        sequence,
        frames_per_second=10,
        min_pitch=1,
        max_pitch=2,
        add_blank_frame_before_onset=True).active
>>>>>>> 4393c218

    np.testing.assert_allclose(expected_pianoroll_with_blank_frame,
                               output_with_blank_frame)

  def testSequenceToPianorollWithBlankFrameBeforeOffsetOutOfOrder(self):
    sequence = music_pb2.NoteSequence(total_time=.5)
    testing_lib.add_track_to_sequence(sequence, 0, [(1, 100, 0.20, 0.50),
                                                    (1, 100, 0.00, 0.20)])

    expected_pianoroll = [
        [1],
        [0],
        [1],
        [1],
        [1],
        [0],
    ]

<<<<<<< HEAD
    output, _, _, _, _, _ = sequences_lib.sequence_to_pianoroll(
=======
    output = sequences_lib.sequence_to_pianoroll(
>>>>>>> 4393c218
        sequence,
        frames_per_second=10,
        min_pitch=1,
        max_pitch=1,
        add_blank_frame_before_onset=True).active

    np.testing.assert_allclose(expected_pianoroll, output)

  def testSequenceToPianorollWeightedRoll(self):
    sequence = music_pb2.NoteSequence(total_time=2.0)
    testing_lib.add_track_to_sequence(sequence, 0, [(1, 100, 0.00, 1.00),
                                                    (2, 100, 0.20, 0.50),
                                                    (3, 100, 1.20, 1.50),
                                                    (4, 100, 0.40, 2.00),
                                                    (6, 100, 0.10, 0.60)])

    onset_upweight = 5.0
    expected_roll_weights = [
        [onset_upweight, onset_upweight, 1, onset_upweight],
        [onset_upweight, onset_upweight, onset_upweight, onset_upweight],
        [1, 1, onset_upweight, onset_upweight / 1],
        [1, 1, onset_upweight, onset_upweight / 2],
        [1, 1, 1, 1],
    ]

    expected_onsets = [
        [1, 1, 0, 1],
        [1, 1, 1, 1],
        [0, 0, 1, 0],
        [0, 0, 1, 0],
        [0, 0, 0, 0],
    ]
<<<<<<< HEAD
    _, roll_weights, onsets, _, _, _ = sequences_lib.sequence_to_pianoroll(
=======
    roll = sequences_lib.sequence_to_pianoroll(
>>>>>>> 4393c218
        sequence,
        frames_per_second=2,
        min_pitch=1,
        max_pitch=4,
        onset_upweight=onset_upweight)

    np.testing.assert_allclose(expected_roll_weights, roll.weights)
    np.testing.assert_allclose(expected_onsets, roll.onsets)

  def testSequenceToPianorollOnsets(self):
    sequence = music_pb2.NoteSequence()
    sequence.notes.add(pitch=60, start_time=2.0, end_time=5.0)
    sequence.notes.add(pitch=61, start_time=6.0, end_time=7.0)
    sequence.notes.add(pitch=62, start_time=7.0, end_time=8.0)
    sequence.total_time = 8.0

    onsets = sequences_lib.sequence_to_pianoroll(
        sequence,
        100,
        60,
        62,
        onset_mode='length_ms',
        onset_length_ms=100.0,
        onset_delay_ms=10.0,
        min_frame_occupancy_for_label=.999).onsets

    expected_roll = np.zeros([801, 3])
    expected_roll[201:211, 0] = 1.
    expected_roll[601:611, 1] = 1.
    expected_roll[701:711, 2] = 1.

    np.testing.assert_equal(expected_roll, onsets)

  def testSequenceToPianorollFrameOccupancy(self):
    sequence = music_pb2.NoteSequence()
    sequence.notes.add(pitch=60, start_time=1.0, end_time=1.7)
    sequence.notes.add(pitch=61, start_time=6.2, end_time=6.55)
    sequence.notes.add(pitch=62, start_time=3.4, end_time=4.3)
    sequence.total_time = 6.55

    active = sequences_lib.sequence_to_pianoroll(
        sequence, 2, 60, 62, min_frame_occupancy_for_label=0.5).active

    expected_roll = np.zeros([14, 3])
    expected_roll[2:3, 0] = 1.
    expected_roll[12:13, 1] = 1.
    expected_roll[7:9, 2] = 1.

    np.testing.assert_equal(expected_roll, active)

  def testSequenceToPianorollOnsetVelocities(self):
    sequence = music_pb2.NoteSequence()
    sequence.notes.add(pitch=60, start_time=0.0, end_time=2.0, velocity=16)
    sequence.notes.add(pitch=61, start_time=0.0, end_time=2.0, velocity=32)
    sequence.notes.add(pitch=62, start_time=0.0, end_time=2.0, velocity=64)
    sequence.total_time = 2.0

    roll = sequences_lib.sequence_to_pianoroll(
        sequence, 1, 60, 62, max_velocity=64, onset_window=0)
    onset_velocities = roll.onset_velocities

    self.assertEqual(onset_velocities[0, 0], 0.25)
    self.assertEqual(onset_velocities[0, 1], 0.5)
    self.assertEqual(onset_velocities[0, 2], 1.)
    self.assertEqual(np.all(onset_velocities[1:] == 0), True)

  def testSequenceToPianorollActiveVelocities(self):
    sequence = music_pb2.NoteSequence()
    sequence.notes.add(pitch=60, start_time=0.0, end_time=2.0, velocity=16)
    sequence.notes.add(pitch=61, start_time=0.0, end_time=2.0, velocity=32)
    sequence.notes.add(pitch=62, start_time=0.0, end_time=2.0, velocity=64)
    sequence.total_time = 2.0

    roll = sequences_lib.sequence_to_pianoroll(
        sequence, 1, 60, 62, max_velocity=64)
    active_velocities = roll.active_velocities

    self.assertEqual(np.all(active_velocities[0:2, 0] == 0.25), True)
    self.assertEqual(np.all(active_velocities[0:2, 1] == 0.5), True)
    self.assertEqual(np.all(active_velocities[0:2, 2] == 1.), True)
    self.assertEqual(np.all(active_velocities[2:] == 0), True)

  def testPianorollToNoteSequence(self):
    # 100 frames of notes.
    frames = np.zeros((100, MIDI_PITCHES), np.bool)
    # Activate key 39 for the middle 50 frames.
    frames[25:75, 39] = True
    sequence = sequences_lib.pianoroll_to_note_sequence(
        frames, frames_per_second=DEFAULT_FRAMES_PER_SECOND, min_duration_ms=0)

    self.assertEqual(1, len(sequence.notes))
    self.assertEqual(39, sequence.notes[0].pitch)
    self.assertEqual(25 / DEFAULT_FRAMES_PER_SECOND,
                     sequence.notes[0].start_time)
    self.assertEqual(75 / DEFAULT_FRAMES_PER_SECOND, sequence.notes[0].end_time)

  def testPianorollToNoteSequenceWithOnsets(self):
    # 100 frames of notes and onsets.
    frames = np.zeros((100, MIDI_PITCHES), np.bool)
    onsets = np.zeros((100, MIDI_PITCHES), np.bool)
    # Activate key 39 for the middle 50 frames and last 10 frames.
    frames[25:75, 39] = True
    frames[90:100, 39] = True
    # Add an onset for the first occurrence.
    onsets[25, 39] = True
    # Add an onset for a note that doesn't have an active frame.
    onsets[80, 49] = True
    sequence = sequences_lib.pianoroll_to_note_sequence(
        frames,
        frames_per_second=DEFAULT_FRAMES_PER_SECOND,
        min_duration_ms=0,
        onset_predictions=onsets)
    self.assertEqual(2, len(sequence.notes))

    self.assertEqual(39, sequence.notes[0].pitch)
    self.assertEqual(25 / DEFAULT_FRAMES_PER_SECOND,
                     sequence.notes[0].start_time)
    self.assertEqual(75 / DEFAULT_FRAMES_PER_SECOND, sequence.notes[0].end_time)

    self.assertEqual(49, sequence.notes[1].pitch)
    self.assertEqual(80 / DEFAULT_FRAMES_PER_SECOND,
                     sequence.notes[1].start_time)
    self.assertEqual(81 / DEFAULT_FRAMES_PER_SECOND, sequence.notes[1].end_time)

  def testPianorollToNoteSequenceWithOnsetsOverlappingFrames(self):
    # 100 frames of notes and onsets.
    frames = np.zeros((100, MIDI_PITCHES), np.bool)
    onsets = np.zeros((100, MIDI_PITCHES), np.bool)
    # Activate key 39 for the middle 50 frames.
    frames[25:75, 39] = True
    # Add multiple onsets within those frames.
    onsets[25, 39] = True
    onsets[30, 39] = True
    # If an onset lasts for multiple frames, it should create only 1 note.
    onsets[35, 39] = True
    onsets[36, 39] = True
    sequence = sequences_lib.pianoroll_to_note_sequence(
        frames,
        frames_per_second=DEFAULT_FRAMES_PER_SECOND,
        min_duration_ms=0,
        onset_predictions=onsets)
    self.assertEqual(3, len(sequence.notes))

    self.assertEqual(39, sequence.notes[0].pitch)
    self.assertEqual(25 / DEFAULT_FRAMES_PER_SECOND,
                     sequence.notes[0].start_time)
    self.assertEqual(30 / DEFAULT_FRAMES_PER_SECOND, sequence.notes[0].end_time)

    self.assertEqual(39, sequence.notes[1].pitch)
    self.assertEqual(30 / DEFAULT_FRAMES_PER_SECOND,
                     sequence.notes[1].start_time)
    self.assertEqual(35 / DEFAULT_FRAMES_PER_SECOND, sequence.notes[1].end_time)

    self.assertEqual(39, sequence.notes[2].pitch)
    self.assertEqual(35 / DEFAULT_FRAMES_PER_SECOND,
                     sequence.notes[2].start_time)
    self.assertEqual(75 / DEFAULT_FRAMES_PER_SECOND, sequence.notes[2].end_time)

  def testSequenceToPianorollControlChanges(self):
    sequence = music_pb2.NoteSequence(total_time=2.0)
    cc = music_pb2.NoteSequence.ControlChange
    sequence.control_changes.extend([
        cc(time=0.7, control_number=3, control_value=16),
        cc(time=0.0, control_number=4, control_value=32),
        cc(time=0.5, control_number=4, control_value=32),
        cc(time=1.6, control_number=3, control_value=64),
    ])

    expected_cc_roll = np.zeros((5, 128), dtype=np.int32)
    expected_cc_roll[0:2, 4] = 33
    expected_cc_roll[1, 3] = 17
    expected_cc_roll[3, 3] = 65

<<<<<<< HEAD
    _, _, _, _, _, cc_roll = sequences_lib.sequence_to_pianoroll(
        sequence, frames_per_second=2, min_pitch=1, max_pitch=4)
=======
    cc_roll = sequences_lib.sequence_to_pianoroll(
        sequence, frames_per_second=2, min_pitch=1, max_pitch=4).control_changes
>>>>>>> 4393c218

    np.testing.assert_allclose(expected_cc_roll, cc_roll)


if __name__ == '__main__':
  tf.test.main()<|MERGE_RESOLUTION|>--- conflicted
+++ resolved
@@ -1477,7 +1477,6 @@
                                                     (3, 100, 0.3, 0.8),
                                                     (2, 45, 1.0, 1.21)])
 
-<<<<<<< HEAD
     expected_pianoroll = [[0, 0],
                           [1, 0],
                           [1, 1],
@@ -1506,16 +1505,10 @@
                         [0, 0],
                         [0, 1]]
 
-    output, _, _, offset, _, _ = sequences_lib.sequence_to_pianoroll(
+    pianoroll_tuple = sequences_lib.sequence_to_pianoroll(
         sequence, frames_per_second=10, min_pitch=1, max_pitch=2)
-=======
-    expected_pianoroll = [[0, 0], [1, 0], [1, 1], [1, 1], [1, 1], [1,
-                                                                   0], [1, 0],
-                          [1, 0], [1, 0], [1, 0], [1, 1], [0, 1], [0, 1]]
-
-    output = sequences_lib.sequence_to_pianoroll(
-        sequence, frames_per_second=10, min_pitch=1, max_pitch=2).active
->>>>>>> 4393c218
+    output = pianoroll_tuple.active
+    offset = pianoroll_tuple.offset
 
     np.testing.assert_allclose(expected_pianoroll, output)
     np.testing.assert_allclose(expected_offsets, offset)
@@ -1546,13 +1539,9 @@
         [0, 0],
     ]
 
-<<<<<<< HEAD
-    output, _, _, _, _, _ = sequences_lib.sequence_to_pianoroll(
-        sequence, frames_per_second=10, min_pitch=1, max_pitch=2)
-=======
     output = sequences_lib.sequence_to_pianoroll(
         sequence, frames_per_second=10, min_pitch=1, max_pitch=2).active
->>>>>>> 4393c218
+
 
     np.testing.assert_allclose(expected_pianoroll, output)
 
@@ -1575,22 +1564,13 @@
         [0, 0],
     ]
 
-<<<<<<< HEAD
-    (output_with_blank_frame, _, _,
-     _, _, _) = sequences_lib.sequence_to_pianoroll(
-         sequence,
-         frames_per_second=10,
-         min_pitch=1,
-         max_pitch=2,
-         add_blank_frame_before_onset=True)
-=======
+
     output_with_blank_frame = sequences_lib.sequence_to_pianoroll(
         sequence,
         frames_per_second=10,
         min_pitch=1,
         max_pitch=2,
         add_blank_frame_before_onset=True).active
->>>>>>> 4393c218
 
     np.testing.assert_allclose(expected_pianoroll_with_blank_frame,
                                output_with_blank_frame)
@@ -1609,11 +1589,7 @@
         [0],
     ]
 
-<<<<<<< HEAD
-    output, _, _, _, _, _ = sequences_lib.sequence_to_pianoroll(
-=======
     output = sequences_lib.sequence_to_pianoroll(
->>>>>>> 4393c218
         sequence,
         frames_per_second=10,
         min_pitch=1,
@@ -1646,11 +1622,8 @@
         [0, 0, 1, 0],
         [0, 0, 0, 0],
     ]
-<<<<<<< HEAD
-    _, roll_weights, onsets, _, _, _ = sequences_lib.sequence_to_pianoroll(
-=======
+
     roll = sequences_lib.sequence_to_pianoroll(
->>>>>>> 4393c218
         sequence,
         frames_per_second=2,
         min_pitch=1,
@@ -1824,13 +1797,9 @@
     expected_cc_roll[1, 3] = 17
     expected_cc_roll[3, 3] = 65
 
-<<<<<<< HEAD
-    _, _, _, _, _, cc_roll = sequences_lib.sequence_to_pianoroll(
-        sequence, frames_per_second=2, min_pitch=1, max_pitch=4)
-=======
     cc_roll = sequences_lib.sequence_to_pianoroll(
         sequence, frames_per_second=2, min_pitch=1, max_pitch=4).control_changes
->>>>>>> 4393c218
+
 
     np.testing.assert_allclose(expected_cc_roll, cc_roll)
 

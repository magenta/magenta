# Copyright 2016 Google Inc. All Rights Reserved.
#
# Licensed under the Apache License, Version 2.0 (the "License");
# you may not use this file except in compliance with the License.
# You may obtain a copy of the License at
#
#    http://www.apache.org/licenses/LICENSE-2.0
#
# Unless required by applicable law or agreed to in writing, software
# distributed under the License is distributed on an "AS IS" BASIS,
# WITHOUT WARRANTIES OR CONDITIONS OF ANY KIND, either express or implied.
# See the License for the specific language governing permissions and
# limitations under the License.
"""Tests for midi_hub."""

import collections
import Queue
import threading
import time

# internal imports
import mido
import tensorflow as tf

from magenta.common import concurrency
from magenta.interfaces.midi import midi_hub
from magenta.music import testing_lib
from magenta.protobuf import music_pb2

Note = collections.namedtuple('Note', ['pitch', 'velocity', 'start', 'end'])


class MockMidiPort(mido.ports.BaseIOPort):

  def __init__(self):
    super(MockMidiPort, self).__init__()
    self.message_queue = Queue.Queue()

  def send(self, msg):
    msg.time = time.time()
    self.message_queue.put(msg)


class MidiHubTest(tf.test.TestCase):

  def setUp(self):
    self.maxDiff = None
    self.capture_messages = [
        mido.Message(type='note_on', note=0, time=0.01),
        mido.Message(type='control_change', control=1, value=1, time=0.02),
        mido.Message(type='note_on', note=1, time=2.0),
        mido.Message(type='note_off', note=0, time=3.0),
        mido.Message(type='note_on', note=2, time=3.0),
        mido.Message(type='note_on', note=3, time=4.0),
        mido.Message(type='note_off', note=2, time=4.0),
        mido.Message(type='note_off', note=1, time=5.0),
        mido.Message(type='control_change', control=1, value=1, time=6.0),
        mido.Message(type='note_off', note=3, time=100)]

    self.port = MockMidiPort()
    self.midi_hub = midi_hub.MidiHub(self.port, self.port,
                                     midi_hub.TextureType.POLYPHONIC)

    # Burn in Sleeper for calibration.
    for _ in range(5):
      concurrency.Sleeper().sleep(0.05)

  def tearDown(self):
    self.midi_hub.__del__()

  def send_capture_messages(self):
    for msg in self.capture_messages:
      self.port.callback(msg)

  def testMidiSignal_ValidityChecks(self):
    # Unsupported type.
    with self.assertRaises(midi_hub.MidiHubException):
      midi_hub.MidiSignal(type='sysex')
    with self.assertRaises(midi_hub.MidiHubException):
      midi_hub.MidiSignal(msg=mido.Message(type='sysex'))

    # Invalid arguments.
    with self.assertRaises(midi_hub.MidiHubException):
      midi_hub.MidiSignal()
    with self.assertRaises(midi_hub.MidiHubException):
      midi_hub.MidiSignal(type='note_on', value=1)
    with self.assertRaises(midi_hub.MidiHubException):
      midi_hub.MidiSignal(type='control', note=1)
    with self.assertRaises(midi_hub.MidiHubException):
      midi_hub.MidiSignal(msg=mido.Message(type='control_change'), value=1)

    # Non-inferrale type.
    with self.assertRaises(midi_hub.MidiHubException):
      midi_hub.MidiSignal(note=1, value=1)

  def testMidiSignal_Message(self):
    sig = midi_hub.MidiSignal(msg=mido.Message(type='note_on', note=1))
    self.assertEquals(r'^note_on channel=0 note=1 velocity=64 time=\d+.\d+$',
                      str(sig))

    sig = midi_hub.MidiSignal(msg=mido.Message(type='note_off', velocity=127))
    self.assertEquals(r'^note_off channel=0 note=0 velocity=127 time=\d+.\d+$',
                      str(sig))

    sig = midi_hub.MidiSignal(
        msg=mido.Message(type='control_change', control=1, value=2))
    self.assertEquals(
        r'^control_change channel=0 control=1 value=2 time=\d+.\d+$', str(sig))

  def testMidiSignal_Args(self):
    sig = midi_hub.MidiSignal(type='note_on', note=1)
    self.assertEquals(r'^note_on channel=\d+ note=1 velocity=\d+ time=\d+.\d+$',
                      str(sig))

    sig = midi_hub.MidiSignal(type='note_off', velocity=127)
    self.assertEquals(
        r'^note_off channel=\d+ note=\d+ velocity=127 time=\d+.\d+$', str(sig))

    sig = midi_hub.MidiSignal(type='control_change', value=2)
    self.assertEquals(
        r'^control_change channel=\d+ control=\d+ value=2 time=\d+.\d+$',
        str(sig))

  def testMidiSignal_Args_InferredType(self):
    sig = midi_hub.MidiSignal(note=1)
    self.assertEquals(r'^.* channel=\d+ note=1 velocity=\d+ time=\d+.\d+$',
                      str(sig))

    sig = midi_hub.MidiSignal(value=2)
    self.assertEquals(
        r'^control_change channel=\d+ control=\d+ value=2 time=\d+.\d+$',
        str(sig))

  def testMetronome(self):
    start_time = time.time() + 0.1
    qpm = 180
    self.midi_hub.start_metronome(start_time=start_time, qpm=qpm)
    time.sleep(0.8)

    self.midi_hub.stop_metronome()
    self.assertEqual(6, self.port.message_queue.qsize())

    next_tick_time = start_time
    while not self.port.message_queue.empty():
      msg = self.port.message_queue.get()
      if self.port.message_queue.qsize() % 2:
        self.assertEqual(msg.type, 'note_on')
        self.assertAlmostEqual(msg.time, next_tick_time, delta=0.01)
        next_tick_time += 60. / qpm
      else:
        self.assertEqual(msg.type, 'note_off')

  def testStartPlayback_NoUpdates(self):
    # Use a time in the past to test handling of past notes.
    start_time = time.time() - 0.05
    seq = music_pb2.NoteSequence()
    notes = [Note(12, 100, 0.0, 1.0), Note(11, 55, 0.1, 0.5),
             Note(40, 45, 0.2, 0.6)]
    notes = [Note(note.pitch, note.velocity, note.start + start_time,
                  note.end + start_time) for note in notes]
    testing_lib.add_track_to_sequence(seq, 0, notes)
    player = self.midi_hub.start_playback(seq, allow_updates=False)
    player.join()

    # The first note will not be played since it started before `start_playback`
    # is called.
    del notes[0]
    note_events = []
    for note in notes:
      note_events.append((note.start, 'note_on', note.pitch))
      note_events.append((note.end, 'note_off', note.pitch))
    note_events = collections.deque(sorted(note_events))
    while not self.port.message_queue.empty():
      msg = self.port.message_queue.get()
      note_event = note_events.popleft()
      self.assertEquals(msg.type, note_event[1])
      self.assertEquals(msg.note, note_event[2])
      self.assertAlmostEqual(msg.time, note_event[0], delta=0.01)

    self.assertTrue(not note_events)

  def testStartPlayback_NoUpdates_UpdateException(self):
    # Use a time in the past to test handling of past notes.
    start_time = time.time()
    seq = music_pb2.NoteSequence()
    notes = [Note(0, 100, start_time + 100, start_time + 101)]
    testing_lib.add_track_to_sequence(seq, 0, notes)
    player = self.midi_hub.start_playback(seq, allow_updates=False)

    with self.assertRaises(midi_hub.MidiHubException):
      player.update_sequence(seq)

    player.stop()

  def testStartPlayback_Updates(self):
    start_time = time.time() + 0.1
    seq = music_pb2.NoteSequence()
    notes = [Note(0, 100, start_time, start_time + 101),
             Note(1, 100, start_time, start_time + 101)]
    testing_lib.add_track_to_sequence(seq, 0, notes)
    player = self.midi_hub.start_playback(seq, allow_updates=True)

    # Sleep past first note start.
    concurrency.Sleeper().sleep(0.2)

    new_seq = music_pb2.NoteSequence()
    notes = [Note(1, 100, 0.0, 0.8), Note(2, 100, 0.0, 1.0),
             Note(11, 55, 0.3, 0.5), Note(40, 45, 0.4, 0.6)]
    notes = [Note(note.pitch, note.velocity, note.start + start_time,
                  note.end + start_time) for note in notes]
    testing_lib.add_track_to_sequence(new_seq, 0, notes)
    player.update_sequence(new_seq)

    # Finish playing sequence.
    concurrency.Sleeper().sleep(0.8)

    # Start and end the unclosed note from the first sequence.
    note_events = [(start_time, 'note_on', 0),
                   (start_time + 0.3, 'note_off', 0)]
    # The second note will not be played since it started before the update
    # and was not in the original sequence.
    del notes[1]
    for note in notes:
      note_events.append((note.start, 'note_on', note.pitch))
      note_events.append((note.end, 'note_off', note.pitch))
    note_events = collections.deque(sorted(note_events))
    while not self.port.message_queue.empty():
      msg = self.port.message_queue.get()
      note_event = note_events.popleft()
      self.assertEquals(msg.type, note_event[1])
      self.assertEquals(msg.note, note_event[2])
      self.assertAlmostEqual(msg.time, note_event[0], delta=0.01)

    self.assertTrue(not note_events)
    player.stop()

  def testCaptureSequence_StopSignal(self):
    start_time = 1.0

    threading.Timer(0.1, self.send_capture_messages).start()

    captured_seq = self.midi_hub.capture_sequence(
        120, start_time,
        stop_signal=midi_hub.MidiSignal(type='control_change', control=1))

    expected_seq = music_pb2.NoteSequence()
    expected_seq.tempos.add(qpm=120)
    expected_seq.total_time = 6.0
    testing_lib.add_track_to_sequence(
        expected_seq, 0,
        [Note(1, 64, 2, 5), Note(2, 64, 3, 4), Note(3, 64, 4, 6)])
    self.assertProtoEquals(captured_seq, expected_seq)

  def testCaptureSequence_StopTime(self):
    start_time = 1.0
    stop_time = time.time() + 1.0

    self.capture_messages[-1].time += time.time()
    threading.Timer(0.1, self.send_capture_messages).start()

    captured_seq = self.midi_hub.capture_sequence(
        120, start_time, stop_time=stop_time)

    expected_seq = music_pb2.NoteSequence()
    expected_seq.tempos.add(qpm=120)
    expected_seq.total_time = stop_time
    testing_lib.add_track_to_sequence(
        expected_seq, 0,
        [Note(1, 64, 2, 5), Note(2, 64, 3, 4), Note(3, 64, 4, stop_time)])
    self.assertProtoEquals(captured_seq, expected_seq)

  def testCaptureSequence_Mono(self):
    start_time = 1.0

    threading.Timer(0.1, self.send_capture_messages).start()
    self.midi_hub = midi_hub.MidiHub(self.port, self.port,
                                     midi_hub.TextureType.MONOPHONIC)
    captured_seq = self.midi_hub.capture_sequence(
        120, start_time,
        stop_signal=midi_hub.MidiSignal(type='control_change', control=1))

    expected_seq = music_pb2.NoteSequence()
    expected_seq.tempos.add(qpm=120)
    expected_seq.total_time = 6
    testing_lib.add_track_to_sequence(
        expected_seq, 0,
        [Note(1, 64, 2, 3), Note(2, 64, 3, 4), Note(3, 64, 4, 6)])
    self.assertProtoEquals(captured_seq, expected_seq)

  def testStartCapture_StopMethod(self):
    start_time = 1.0
    captor = self.midi_hub.start_capture(120, start_time)

    self.send_capture_messages()
    time.sleep(0.1)

    stop_time = 5.5
    captor.stop(stop_time=stop_time)

    captured_seq = captor.captured_sequence()
    expected_seq = music_pb2.NoteSequence()
    expected_seq.tempos.add(qpm=120)
    expected_seq.total_time = stop_time
    testing_lib.add_track_to_sequence(
        expected_seq, 0,
        [Note(1, 64, 2, 5), Note(2, 64, 3, 4), Note(3, 64, 4, stop_time)])
    self.assertProtoEquals(captured_seq, expected_seq)

  def testStartCapture_Multiple(self):
    captor_1 = self.midi_hub.start_capture(
        120, 0.0, stop_signal=midi_hub.MidiSignal(note=3))
    captor_2 = self.midi_hub.start_capture(
        120, 1.0,
        stop_signal=midi_hub.MidiSignal(type='control_change', control=1))

    self.send_capture_messages()

    captor_1.join()
    captor_2.join()

    captured_seq_1 = captor_1.captured_sequence()
    expected_seq = music_pb2.NoteSequence()
    expected_seq.tempos.add(qpm=120)
    expected_seq.total_time = 4.0
    testing_lib.add_track_to_sequence(
        expected_seq, 0,
        [Note(0, 64, 0.01, 3), Note(1, 64, 2, 4), Note(2, 64, 3, 4)])
    self.assertProtoEquals(captured_seq_1, expected_seq)

    captured_seq_2 = captor_2.captured_sequence()
    expected_seq = music_pb2.NoteSequence()
    expected_seq.tempos.add(qpm=120)
    expected_seq.total_time = 6.0
    testing_lib.add_track_to_sequence(
        expected_seq, 0,
        [Note(1, 64, 2, 5), Note(2, 64, 3, 4), Note(3, 64, 4, 6)])
    self.assertProtoEquals(captured_seq_2, expected_seq)

  def testStartCapture_IsDrum(self):
    start_time = 1.0
    captor = self.midi_hub.start_capture(120, start_time)

    self.capture_messages[2].channel = 9
    self.send_capture_messages()
    time.sleep(0.1)

    stop_time = 5.5
    captor.stop(stop_time=stop_time)

    captured_seq = captor.captured_sequence()
    expected_seq = music_pb2.NoteSequence()
    expected_seq.tempos.add(qpm=120)
    expected_seq.total_time = stop_time
    testing_lib.add_track_to_sequence(
        expected_seq, 0,
        [Note(1, 64, 2, 5), Note(2, 64, 3, 4), Note(3, 64, 4, stop_time)])
    expected_seq.notes[0].is_drum = True
    self.assertProtoEquals(captured_seq, expected_seq)

  def testStartCapture_MidCapture(self):
    start_time = 1.0
    captor = self.midi_hub.start_capture(120, start_time)

    # Receive the first 6 messages.
    for msg in self.capture_messages[0:6]:
      self.port.callback(msg)
    time.sleep(0.1)

    end_time = 3.5
    captured_seq = captor.captured_sequence(end_time)
    expected_seq = music_pb2.NoteSequence()
    expected_seq.tempos.add(qpm=120)
    expected_seq.total_time = end_time
    testing_lib.add_track_to_sequence(
        expected_seq, 0, [Note(1, 64, 2, 3.5), Note(2, 64, 3, 3.5)])
    self.assertProtoEquals(captured_seq, expected_seq)

    end_time = 4.5
    captured_seq = captor.captured_sequence(end_time)
    expected_seq = music_pb2.NoteSequence()
    expected_seq.tempos.add(qpm=120)
    expected_seq.total_time = end_time
    testing_lib.add_track_to_sequence(
        expected_seq, 0,
        [Note(1, 64, 2, 4.5), Note(2, 64, 3, 4.5), Note(3, 64, 4, 4.5)])
    self.assertProtoEquals(captured_seq, expected_seq)

    end_time = 6.0
    captured_seq = captor.captured_sequence(end_time)
    expected_seq = music_pb2.NoteSequence()
    expected_seq.tempos.add(qpm=120)
    expected_seq.total_time = end_time
    testing_lib.add_track_to_sequence(
        expected_seq, 0,
        [Note(1, 64, 2, 6), Note(2, 64, 3, 6), Note(3, 64, 4, 6)])
    self.assertProtoEquals(captured_seq, expected_seq)

    # Receive the rest of the messages.
    for msg in self.capture_messages[6:]:
      self.port.callback(msg)
    time.sleep(0.1)

    end_time = 6.0
    captured_seq = captor.captured_sequence(end_time)
    expected_seq = music_pb2.NoteSequence()
    expected_seq.tempos.add(qpm=120)
    expected_seq.total_time = end_time
    testing_lib.add_track_to_sequence(
        expected_seq, 0,
        [Note(1, 64, 2, 5), Note(2, 64, 3, 4), Note(3, 64, 4, 6)])
    self.assertProtoEquals(captured_seq, expected_seq)

    captor.stop()

  def testStartCapture_Iterate_Signal(self):
    start_time = 1.0
    captor = self.midi_hub.start_capture(
        120, start_time,
        stop_signal=midi_hub.MidiSignal(type='control_change', control=1))

    for msg in self.capture_messages[:-1]:
      threading.Timer(0.2 * msg.time, self.port.callback, args=[msg]).start()

    captured_seqs = []
    for captured_seq in captor.iterate(
        signal=midi_hub.MidiSignal(type='note_off')):
      captured_seqs.append(captured_seq)

    self.assertEquals(4, len(captured_seqs))

    expected_seq = music_pb2.NoteSequence()
    expected_seq.tempos.add(qpm=120)
    expected_seq.total_time = 3
    testing_lib.add_track_to_sequence(expected_seq, 0, [Note(1, 64, 2, 3)])
    self.assertProtoEquals(captured_seqs[0], expected_seq)

    expected_seq = music_pb2.NoteSequence()
    expected_seq.tempos.add(qpm=120)
    expected_seq.total_time = 4
    testing_lib.add_track_to_sequence(
        expected_seq, 0, [Note(1, 64, 2, 4), Note(2, 64, 3, 4)])
    self.assertProtoEquals(captured_seqs[1], expected_seq)

    expected_seq = music_pb2.NoteSequence()
    expected_seq.tempos.add(qpm=120)
    expected_seq.total_time = 5
    testing_lib.add_track_to_sequence(
        expected_seq, 0,
        [Note(1, 64, 2, 5), Note(2, 64, 3, 4), Note(3, 64, 4, 5)])
    self.assertProtoEquals(captured_seqs[2], expected_seq)

    expected_seq = music_pb2.NoteSequence()
    expected_seq.tempos.add(qpm=120)
    expected_seq.total_time = 6
    testing_lib.add_track_to_sequence(
        expected_seq, 0,
        [Note(1, 64, 2, 5), Note(2, 64, 3, 4), Note(3, 64, 4, 6)])
    self.assertProtoEquals(captured_seqs[3], expected_seq)

  def testStartCapture_Iterate_Period(self):
    start_time = 1.0
    captor = self.midi_hub.start_capture(
        120, start_time,
        stop_signal=midi_hub.MidiSignal(type='control_change', control=1))

    for msg in self.capture_messages[:-1]:
      threading.Timer(0.1 * msg.time, self.port.callback, args=[msg]).start()

    period = 0.26
    captured_seqs = []
    wall_start_time = time.time()
    for captured_seq in captor.iterate(period=period):
      if len(captured_seqs) < 2:
        self.assertAlmostEqual(0, (time.time() - wall_start_time) % period,
                               delta=0.01)
      time.sleep(0.1)
      captured_seqs.append(captured_seq)

    self.assertEquals(3, len(captured_seqs))

    expected_seq = music_pb2.NoteSequence()
    expected_seq.tempos.add(qpm=120)
    end_time = captured_seqs[0].total_time
    self.assertAlmostEqual(wall_start_time + period, end_time, delta=0.005)
    expected_seq.total_time = end_time
    testing_lib.add_track_to_sequence(
        expected_seq, 0, [Note(1, 64, 2, end_time)])
    self.assertProtoEquals(captured_seqs[0], expected_seq)

    expected_seq = music_pb2.NoteSequence()
    expected_seq.tempos.add(qpm=120)
    end_time = captured_seqs[1].total_time
    self.assertAlmostEqual(wall_start_time + 2 * period, end_time, delta=0.005)
    expected_seq.total_time = end_time
    testing_lib.add_track_to_sequence(
        expected_seq, 0,
        [Note(1, 64, 2, 5), Note(2, 64, 3, 4), Note(3, 64, 4, end_time)])
    self.assertProtoEquals(captured_seqs[1], expected_seq)

    expected_seq = music_pb2.NoteSequence()
    expected_seq.tempos.add(qpm=120)
    expected_seq.total_time = 6
    testing_lib.add_track_to_sequence(
        expected_seq, 0,
        [Note(1, 64, 2, 5), Note(2, 64, 3, 4), Note(3, 64, 4, 6)])
    self.assertProtoEquals(captured_seqs[2], expected_seq)

  def testStartCapture_Iterate_Period_Overrun(self):
    start_time = 1.0
    captor = self.midi_hub.start_capture(
        120, start_time,
        stop_signal=midi_hub.MidiSignal(type='control_change', control=1))

    for msg in self.capture_messages[:-1]:
      threading.Timer(0.1 * msg.time, self.port.callback, args=[msg]).start()

    period = 0.26
    captured_seqs = []
    wall_start_time = time.time()
    for captured_seq in captor.iterate(period=period):
      time.sleep(0.5)
      captured_seqs.append(captured_seq)

    self.assertEquals(2, len(captured_seqs))

    expected_seq = music_pb2.NoteSequence()
    expected_seq.tempos.add(qpm=120)
    end_time = captured_seqs[0].total_time
    self.assertAlmostEqual(wall_start_time + period, end_time, delta=0.005)
    expected_seq.total_time = end_time
    testing_lib.add_track_to_sequence(
        expected_seq, 0, [Note(1, 64, 2, end_time)])
    self.assertProtoEquals(captured_seqs[0], expected_seq)

    expected_seq = music_pb2.NoteSequence()
    expected_seq.tempos.add(qpm=120)
    expected_seq.total_time = 6
    testing_lib.add_track_to_sequence(
        expected_seq, 0,
        [Note(1, 64, 2, 5), Note(2, 64, 3, 4), Note(3, 64, 4, 6)])
    self.assertProtoEquals(captured_seqs[1], expected_seq)

  def testStartCapture_Callback_Period(self):
    start_time = 1.0
    captor = self.midi_hub.start_capture(120, start_time)

    for msg in self.capture_messages[:-1]:
      threading.Timer(0.1 * msg.time, self.port.callback, args=[msg]).start()

    period = 0.26
    wall_start_time = time.time()
    captured_seqs = []

    def fn(captured_seq):
      self.assertAlmostEqual(0, (time.time() - wall_start_time) % period,
                             delta=0.01)
      captured_seqs.append(captured_seq)

    name = captor.register_callback(fn, period=period)
    time.sleep(1.0)
    captor.cancel_callback(name)

    self.assertEquals(3, len(captured_seqs))

    expected_seq = music_pb2.NoteSequence()
    expected_seq.tempos.add(qpm=120)
    end_time = captured_seqs[0].total_time
    self.assertAlmostEqual(wall_start_time + period, end_time, delta=0.005)
    expected_seq.total_time = end_time
    testing_lib.add_track_to_sequence(
        expected_seq, 0, [Note(1, 64, 2, end_time)])
    self.assertProtoEquals(captured_seqs[0], expected_seq)

    expected_seq = music_pb2.NoteSequence()
    expected_seq.tempos.add(qpm=120)
    end_time = captured_seqs[1].total_time
    self.assertAlmostEqual(wall_start_time + 2 * period, end_time, delta=0.005)
    expected_seq.total_time = end_time
    testing_lib.add_track_to_sequence(
        expected_seq, 0,
        [Note(1, 64, 2, 5), Note(2, 64, 3, 4), Note(3, 64, 4, end_time)])
    self.assertProtoEquals(captured_seqs[1], expected_seq)

    expected_seq = music_pb2.NoteSequence()
    expected_seq.tempos.add(qpm=120)
    end_time = captured_seqs[2].total_time
    self.assertAlmostEqual(wall_start_time + 3 * period, end_time, delta=0.005)
    expected_seq.total_time = end_time
    testing_lib.add_track_to_sequence(
        expected_seq, 0,
        [Note(1, 64, 2, 5), Note(2, 64, 3, 4), Note(3, 64, 4, end_time)])
    self.assertProtoEquals(captured_seqs[2], expected_seq)

  def testStartCapture_Callback_Period_Overrun(self):
    start_time = 1.0
    captor = self.midi_hub.start_capture(
        120, start_time)

    for msg in self.capture_messages[:-1]:
      threading.Timer(0.1 * msg.time, self.port.callback, args=[msg]).start()

    period = 0.26
    wall_start_time = time.time()
    captured_seqs = []

    def fn(captured_seq):
      time.sleep(0.5)
      captured_seqs.append(captured_seq)

    name = captor.register_callback(fn, period=period)
    time.sleep(1.3)
    captor.cancel_callback(name)

    self.assertEquals(2, len(captured_seqs))

    expected_seq = music_pb2.NoteSequence()
    expected_seq.tempos.add(qpm=120)
    end_time = captured_seqs[0].total_time
    self.assertAlmostEqual(wall_start_time + period, end_time, delta=0.005)
    expected_seq.total_time = end_time
    testing_lib.add_track_to_sequence(
        expected_seq, 0, [Note(1, 64, 2, end_time)])
    self.assertProtoEquals(captured_seqs[0], expected_seq)

    expected_seq = music_pb2.NoteSequence()
    expected_seq.tempos.add(qpm=120)
    end_time = captured_seqs[1].total_time
    self.assertAlmostEqual(wall_start_time + 2 * period, end_time, delta=0.005)
    expected_seq.total_time = end_time
    testing_lib.add_track_to_sequence(
        expected_seq, 0,
        [Note(1, 64, 2, 5), Note(2, 64, 3, 4), Note(3, 64, 4, end_time)])
    self.assertProtoEquals(captured_seqs[1], expected_seq)

  def testPassThrough_Poly(self):
    self.midi_hub.passthrough = False
    self.send_capture_messages()
    self.assertTrue(self.port.message_queue.empty())
    self.midi_hub.passthrough = True
    self.send_capture_messages()

    passed_messages = []
    while not self.port.message_queue.empty():
      passed_messages.append(self.port.message_queue.get())
    self.assertListEqual(passed_messages, self.capture_messages)

  def testPassThrough_Mono(self):
    self.midi_hub = midi_hub.MidiHub(self.port, self.port,
                                     midi_hub.TextureType.MONOPHONIC)
    self.midi_hub.passthrough = False
    self.send_capture_messages()
    self.assertTrue(self.port.message_queue.empty())
    self.midi_hub.passthrough = True
    self.send_capture_messages()

    passed_messages = []
    while not self.port.message_queue.empty():
      passed_messages.append(self.port.message_queue.get())
      passed_messages[-1].time = 0
    expected_messages = [
        mido.Message(type='note_on', note=0),
        mido.Message(type='control_change', control=1, value=1),
        mido.Message(type='note_off', note=0),
        mido.Message(type='note_on', note=1),
        mido.Message(type='note_off', note=1),
        mido.Message(type='note_on', note=2),
        mido.Message(type='note_off', note=2),
        mido.Message(type='note_on', note=3),
        mido.Message(type='control_change', control=1, value=1),
        mido.Message(type='note_off', note=3)]

    self.assertListEqual(passed_messages, expected_messages)

  def testWaitForEvent_Signal(self):
    for msg in self.capture_messages[3:-1]:
      threading.Timer(0.2 * msg.time, self.port.callback, args=[msg]).start()

    wait_start = time.time()

    self.midi_hub.wait_for_event(
        signal=midi_hub.MidiSignal(type='control_change', value=1))
    self.assertAlmostEqual(time.time() - wait_start, 1.2, delta=0.01)

  def testWaitForEvent_Time(self):
    for msg in self.capture_messages[3:-1]:
      threading.Timer(0.1 * msg.time, self.port.callback, args=[msg]).start()

    wait_start = time.time()

    self.midi_hub.wait_for_event(timeout=0.3)
    self.assertAlmostEqual(time.time() - wait_start, 0.3, delta=0.01)

  def testSendControlChange(self):
    self.midi_hub.send_control_change(0, 1)

    sent_messages = []
    while not self.port.message_queue.empty():
      sent_messages.append(self.port.message_queue.get())

    self.assertListEqual(
        sent_messages,
        [mido.Message(type='control_change', control=0, value=1)])
<<<<<<< HEAD
=======

>>>>>>> c0cdc74a

if __name__ == '__main__':
  tf.test.main()<|MERGE_RESOLUTION|>--- conflicted
+++ resolved
@@ -700,10 +700,7 @@
     self.assertListEqual(
         sent_messages,
         [mido.Message(type='control_change', control=0, value=1)])
-<<<<<<< HEAD
-=======
-
->>>>>>> c0cdc74a
+
 
 if __name__ == '__main__':
   tf.test.main()